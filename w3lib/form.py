--- conflicted
+++ resolved
@@ -8,8 +8,16 @@
 
 
 def encode_multipart(data):
-<<<<<<< HEAD
     """Encode the given data to be used in a multipart HTTP POST.
+
+    .. warning::
+
+        This function is deprecated and will be removed in future.
+        Please use ``urllib3.filepost.encode_multipart_formdata`` instead.
+
+    Encode the given data to be used in a multipart HTTP POST. Data is a
+    where keys are the field name, and values are either strings or tuples
+    (filename, content) for file uploads.
 
     `data` is a dictionary where keys are the field name, and values are
     either strings or tuples as `(filename, content)` for file uploads.
@@ -28,30 +36,15 @@
 
     >>> w3lib.form.encode_multipart({'somekey': ('path/to/filename', b'\\xa1\\xa2\\xa3\\xa4\\r\\n\\r')})
     ('\\r\\n----------------GHSKFJDLGDS7543FJKLFHRE75642756743254\\r\\nContent-Disposition: form-data; name="somekey"; filename="path/to/filename"\\r\\n\\r\\n\\xa1\\xa2\\xa3\\xa4\\r\\n\\r\\r\\n----------------GHSKFJDLGDS7543FJKLFHRE75642756743254--\\r\\n', '--------------GHSKFJDLGDS7543FJKLFHRE75642756743254')
-=======
+
     """
 
-    .. warning::
-
-        This function is deprecated and will be removed in future.
-        Please use ``urllib3.filepost.encode_multipart_formdata`` instead.
-
-    Encode the given data to be used in a multipart HTTP POST. Data is a
-    where keys are the field name, and values are either strings or tuples
-    (filename, content) for file uploads.
->>>>>>> 58ede969
-
-
-    """
-<<<<<<< HEAD
-=======
     warnings.warn(
         "`w3lib.form.encode_multipart` function is deprecated and "
         "will be removed in future releases. Please use "
         "`urllib3.filepost.encode_multipart_formdata` instead.",
         DeprecationWarning
     )
->>>>>>> 58ede969
 
     # Build up the MIME payload for the POST data
     boundary = '--------------GHSKFJDLGDS7543FJKLFHRE75642756743254'
