--- conflicted
+++ resolved
@@ -10,31 +10,11 @@
 import string
 import warnings
 from collections import namedtuple
-<<<<<<< HEAD
 from inspect import getfullargspec
-
-import six
-from six.moves.urllib.parse import (
-    urljoin,
-    urlsplit,
-    urlunsplit,
-    urldefrag,
-    urlencode,
-    urlparse,
-    quote,
+from urllib.parse import (
+    _coerce_args,
     parse_qs as _parse_qs,
     parse_qsl as _parse_qsl,
-    ParseResult,
-    unquote,
-    urlunparse,
-)
-from six.moves.urllib.request import pathname2url, url2pathname
-
-=======
-from urllib.parse import (
-    _coerce_args,
-    parse_qs,
-    parse_qsl,
     ParseResult,
     quote,
     unquote_to_bytes,
@@ -47,7 +27,7 @@
     urlunsplit,
 )
 from urllib.request import pathname2url, url2pathname
->>>>>>> 1b6ce31f
+
 from w3lib.util import to_bytes, to_native_str, to_unicode
 
 
@@ -534,39 +514,6 @@
     # 1. decode query-string as UTF-8 (or keep raw bytes),
     #    sort values,
     #    and percent-encode them back
-<<<<<<< HEAD
-    if six.PY2:
-        keyvals = parse_qsl(query, keep_blank_values, separator=query_separator)
-    else:
-        # Python3's urllib.parse.parse_qsl does not work as wanted
-        # for percent-encoded characters that do not match passed encoding,
-        # they get lost.
-        #
-        # e.g., 'q=b%a3' becomes [('q', 'b\ufffd')]
-        # (ie. with 'REPLACEMENT CHARACTER' (U+FFFD),
-        #      instead of \xa3 that you get with Python2's parse_qsl)
-        #
-        # what we want here is to keep raw bytes, and percent encode them
-        # so as to preserve whatever encoding what originally used.
-        #
-        # See https://tools.ietf.org/html/rfc3987#section-6.4:
-        #
-        # For example, it is possible to have a URI reference of
-        # "http://www.example.org/r%E9sum%E9.xml#r%C3%A9sum%C3%A9", where the
-        # document name is encoded in iso-8859-1 based on server settings, but
-        # where the fragment identifier is encoded in UTF-8 according to
-        # [XPointer]. The IRI corresponding to the above URI would be (in XML
-        # notation)
-        # "http://www.example.org/r%E9sum%E9.xml#r&#xE9;sum&#xE9;".
-        # Similar considerations apply to query parts.  The functionality of
-        # IRIs (namely, to be able to include non-ASCII characters) can only be
-        # used if the query part is encoded in UTF-8.
-        keyvals = parse_qsl_to_bytes(
-            query,
-            keep_blank_values,
-            separator=query_separator,
-        )
-=======
 
     # Python's urllib.parse.parse_qsl does not work as wanted
     # for percent-encoded characters that do not match passed encoding,
@@ -591,9 +538,12 @@
     # Similar considerations apply to query parts.  The functionality of
     # IRIs (namely, to be able to include non-ASCII characters) can only be
     # used if the query part is encoded in UTF-8.
-    keyvals = parse_qsl_to_bytes(query, keep_blank_values)
-
->>>>>>> 1b6ce31f
+    keyvals = parse_qsl_to_bytes(
+        query,
+        keep_blank_values,
+        separator=query_separator,
+    )
+
     keyvals.sort()
     query = urlencode(keyvals)
 
@@ -634,15 +584,10 @@
     return urlparse(to_unicode(url, encoding))
 
 
-def parse_qsl_to_bytes(qs, keep_blank_values=False):
+def parse_qsl_to_bytes(qs, keep_blank_values=False, *, separator='&'):
     """Parse a query given as a string argument.
 
-<<<<<<< HEAD
-    def parse_qsl_to_bytes(qs, keep_blank_values=False, *, separator='&'):
-        """Parse a query given as a string argument.
-=======
     Data are returned as a list of name, value pairs as bytes.
->>>>>>> 1b6ce31f
 
     Arguments:
 
@@ -658,9 +603,10 @@
     # This code is the same as Python3's parse_qsl()
     # (at https://hg.python.org/cpython/rev/c38ac7ab8d9a)
     # except for the unquote(s, encoding, errors) calls replaced
-    # with unquote_to_bytes(s)
+    # with unquote_to_bytes(s), and the update to support the separator
+    # parameter introduced upstream later as a security fix
     qs, _coerce_result = _coerce_args(qs)
-    pairs = [s2 for s1 in qs.split('&') for s2 in s1.split(';')]
+    pairs = qs.split(separator)
     r = []
     for name_value in pairs:
         if not name_value:
