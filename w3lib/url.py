--- conflicted
+++ resolved
@@ -338,13 +338,7 @@
     http://en.wikipedia.org/wiki/File_URI_scheme
     """
     x = pathname2url(os.path.abspath(path))
-<<<<<<< HEAD
-    return 'file:///%s' % x.lstrip('/')
-=======
-    if os.name == "nt":
-        x = x.replace("|", ":")  # http://bugs.python.org/issue5861
     return f"file:///{x.lstrip('/')}"
->>>>>>> e94e6993
 
 
 def file_uri_to_path(uri: str) -> str:
