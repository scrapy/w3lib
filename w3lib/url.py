"""
This module contains general purpose URL functions not found in the standard
library.
"""
import base64
import codecs
import os
import posixpath
import re
import string
from inspect import getfullargspec
from typing import (
    cast,
    Callable,
    Dict,
    List,
    NamedTuple,
    Optional,
    Sequence,
    Tuple,
    Union,
)
from urllib.parse import (
    parse_qs as _parse_qs,
    parse_qsl as _parse_qsl,
    ParseResult,
    quote,
    unquote_to_bytes,
    urldefrag,
    urlencode,
    urlparse,
    urlsplit,
    urlunparse,
    urlunsplit,
    unquote,
)
from urllib.parse import _coerce_args  # type: ignore
from urllib.request import pathname2url, url2pathname

<<<<<<< HEAD
from w3lib.util import to_unicode
from w3lib._types import AnyUnicodeError, StrOrBytes
=======
from .util import to_unicode
from ._types import AnyUnicodeError, StrOrBytes
from ._url import _SPECIAL_SCHEMES
>>>>>>> a6e8c8dc


_REMOVE_SEPARATOR = 'separator' not in getfullargspec(_parse_qs)[0]


def _handle_separator(func, *args, **kwargs):
    if _REMOVE_SEPARATOR:
        kwargs.pop('separator', None)
    return func(*args, **kwargs)


def parse_qs(*args, **kwargs):
    return _handle_separator(_parse_qs, *args, **kwargs)


def parse_qsl(*args, **kwargs):
    return _handle_separator(_parse_qsl, *args, **kwargs)


# error handling function for bytes-to-Unicode decoding errors with URLs
def _quote_byte(error: UnicodeError) -> Tuple[str, int]:
    error = cast(AnyUnicodeError, error)
    return (to_unicode(quote(error.object[error.start : error.end])), error.end)


codecs.register_error("percentencode", _quote_byte)

# constants from RFC 3986, Section 2.2 and 2.3
RFC3986_GEN_DELIMS = b":/?#[]@"
RFC3986_SUB_DELIMS = b"!$&'()*+,;="
RFC3986_RESERVED = RFC3986_GEN_DELIMS + RFC3986_SUB_DELIMS
RFC3986_UNRESERVED = (string.ascii_letters + string.digits + "-._~").encode("ascii")
EXTRA_SAFE_CHARS = b"|"  # see https://github.com/scrapy/w3lib/pull/25

RFC3986_USERINFO_SAFE_CHARS = RFC3986_UNRESERVED + RFC3986_SUB_DELIMS + b":"
_safe_chars = RFC3986_RESERVED + RFC3986_UNRESERVED + EXTRA_SAFE_CHARS + b"%"
_path_safe_chars = _safe_chars.replace(b"#", b"")

# Characters that are safe in all of:
#
# -   RFC 2396 + RFC 2732, as interpreted by Java 8’s java.net.URI class
# -   RFC 3986
# -   The URL living standard
#
# NOTE: % is currently excluded from these lists of characters, due to
# limitations of the current safe_url_string implementation, but it should also
# be escaped as %25 when it is not already being used as part of an escape
# character.
_USERINFO_SAFEST_CHARS = RFC3986_USERINFO_SAFE_CHARS.translate(None, delete=b":;=")
_PATH_SAFEST_CHARS = _safe_chars.translate(None, delete=b"#[]|")
_QUERY_SAFEST_CHARS = _PATH_SAFEST_CHARS
_SPECIAL_QUERY_SAFEST_CHARS = _PATH_SAFEST_CHARS.translate(None, delete=b"'")
_FRAGMENT_SAFEST_CHARS = _PATH_SAFEST_CHARS


_ascii_tab_newline_re = re.compile(
    r"[\t\n\r]"
)  # see https://infra.spec.whatwg.org/#ascii-tab-or-newline


def safe_url_string(  # pylint: disable=too-many-locals
    url: StrOrBytes,
    encoding: str = "utf8",
    path_encoding: str = "utf8",
    quote_path: bool = True,
) -> str:
    """Convert the given URL into a legal URL by escaping unsafe characters
    according to RFC-3986. Also, ASCII tabs and newlines are removed
    as per https://url.spec.whatwg.org/#url-parsing.

    If a bytes URL is given, it is first converted to `str` using the given
    encoding (which defaults to 'utf-8'). If quote_path is True (default),
    path_encoding ('utf-8' by default) is used to encode URL path component
    which is then quoted. Otherwise, if quote_path is False, path component
    is not encoded or quoted. Given encoding is used for query string
    or form data.

    When passing an encoding, you should use the encoding of the
    original page (the page from which the URL was extracted from).

    Calling this function on an already "safe" URL will return the URL
    unmodified.

    Always returns a native `str` (bytes in Python2, unicode in Python3).
    """
    # Python3's urlsplit() chokes on bytes input with non-ASCII chars,
    # so let's decode (to Unicode) using page encoding:
    #   - it is assumed that a raw bytes input comes from a document
    #     encoded with the supplied encoding (or UTF8 by default)
    #   - if the supplied (or default) encoding chokes,
    #     percent-encode offending bytes
    decoded = to_unicode(url, encoding=encoding, errors="percentencode")
    parts = urlsplit(_ascii_tab_newline_re.sub("", decoded))

    username, password, hostname, port = (
        parts.username,
        parts.password,
        parts.hostname,
        parts.port,
    )
    netloc_bytes = b""
    if username is not None or password is not None:
        if username is not None:
            safe_username = quote(unquote(username), _USERINFO_SAFEST_CHARS)
            netloc_bytes += safe_username.encode(encoding)
        if password is not None:
            netloc_bytes += b":"
            safe_password = quote(unquote(password), _USERINFO_SAFEST_CHARS)
            netloc_bytes += safe_password.encode(encoding)
        netloc_bytes += b"@"
    if hostname is not None:
        try:
            netloc_bytes += hostname.encode("idna")
        except UnicodeError:
            # IDNA encoding can fail for too long labels (>63 characters) or
            # missing labels (e.g. http://.example.com)
            netloc_bytes += hostname.encode(encoding)
    if port is not None:
        netloc_bytes += b":"
        netloc_bytes += str(port).encode(encoding)

    netloc = netloc_bytes.decode()

    # default encoding for path component SHOULD be UTF-8
    if quote_path:
        path = quote(parts.path.encode(path_encoding), _PATH_SAFEST_CHARS)
    else:
        path = parts.path

    if parts.scheme in _SPECIAL_SCHEMES:
        query = quote(parts.query.encode(encoding), _SPECIAL_QUERY_SAFEST_CHARS)
    else:
        query = quote(parts.query.encode(encoding), _QUERY_SAFEST_CHARS)

    return urlunsplit(
        (
            parts.scheme,
            netloc,
            path,
            query,
            quote(parts.fragment.encode(encoding), _FRAGMENT_SAFEST_CHARS),
        )
    )


_parent_dirs = re.compile(r"/?(\.\./)+")


def safe_download_url(
    url: StrOrBytes, encoding: str = "utf8", path_encoding: str = "utf8"
) -> str:
    """Make a url for download. This will call safe_url_string
    and then strip the fragment, if one exists. The path will
    be normalised.

    If the path is outside the document root, it will be changed
    to be within the document root.
    """
    safe_url = safe_url_string(url, encoding, path_encoding)
    scheme, netloc, path, query, _ = urlsplit(safe_url)
    if path:
        path = _parent_dirs.sub("", posixpath.normpath(path))
        if safe_url.endswith("/") and not path.endswith("/"):
            path += "/"
    else:
        path = "/"
    return urlunsplit((scheme, netloc, path, query, ""))


def is_url(text: str) -> bool:
    return text.partition("://")[0] in ("file", "http", "https")


def url_query_parameter(
    url: StrOrBytes,
    parameter: str,
    default: Optional[str] = None,
    keep_blank_values: Union[bool, int] = 0,
    *,
    separator: str = '&',
) -> Optional[str]:
    """Return the value of a url parameter, given the url and parameter name

    General case:

    >>> import w3lib.url
    >>> w3lib.url.url_query_parameter("product.html?id=200&foo=bar", "id")
    '200'
    >>>

    Return a default value if the parameter is not found:

    >>> w3lib.url.url_query_parameter("product.html?id=200&foo=bar", "notthere", "mydefault")
    'mydefault'
    >>>

    Returns None if `keep_blank_values` not set or 0 (default):

    >>> w3lib.url.url_query_parameter("product.html?id=", "id")
    >>>

    Returns an empty string if `keep_blank_values` set to 1:

    >>> w3lib.url.url_query_parameter("product.html?id=", "id", keep_blank_values=1)
    ''
    >>>

    """

    queryparams = parse_qs(
        urlsplit(str(url))[3],
        keep_blank_values=bool(keep_blank_values),
        separator=separator,
    )
    if parameter in queryparams:
        return queryparams[parameter][0]
    else:
        return default


def url_query_cleaner(
    url: StrOrBytes,
    parameterlist: Union[StrOrBytes, Sequence[StrOrBytes]] = (),
    sep: str = "&",
    kvsep: str = "=",
    remove: bool = False,
    unique: bool = True,
    keep_fragments: bool = False,
) -> str:
    """Clean URL arguments leaving only those passed in the parameterlist keeping order

    >>> import w3lib.url
    >>> w3lib.url.url_query_cleaner("product.html?id=200&foo=bar&name=wired", ('id',))
    'product.html?id=200'
    >>> w3lib.url.url_query_cleaner("product.html?id=200&foo=bar&name=wired", ['id', 'name'])
    'product.html?id=200&name=wired'
    >>>

    If `unique` is ``False``, do not remove duplicated keys

    >>> w3lib.url.url_query_cleaner("product.html?d=1&e=b&d=2&d=3&other=other", ['d'], unique=False)
    'product.html?d=1&d=2&d=3'
    >>>

    If `remove` is ``True``, leave only those **not in parameterlist**.

    >>> w3lib.url.url_query_cleaner("product.html?id=200&foo=bar&name=wired", ['id'], remove=True)
    'product.html?foo=bar&name=wired'
    >>> w3lib.url.url_query_cleaner("product.html?id=2&foo=bar&name=wired", ['id', 'foo'], remove=True)
    'product.html?name=wired'
    >>>

    By default, URL fragments are removed. If you need to preserve fragments,
    pass the ``keep_fragments`` argument as ``True``.

    >>> w3lib.url.url_query_cleaner('http://domain.tld/?bla=123#123123', ['bla'], remove=True, keep_fragments=True)
    'http://domain.tld/#123123'

    """

    if isinstance(parameterlist, (str, bytes)):
        parameterlist = [parameterlist]
    url, fragment = urldefrag(url)
    url = cast(str, url)
    fragment = cast(str, fragment)
    base, _, query = url.partition("?")
    seen = set()
    querylist = []
    for ksv in query.split(sep):
        if not ksv:
            continue
        k, _, _ = ksv.partition(kvsep)
        if unique and k in seen:
            continue
        elif remove and k in parameterlist:
            continue
        elif not remove and k not in parameterlist:
            continue
        else:
            querylist.append(ksv)
            seen.add(k)
    url = "?".join([base, sep.join(querylist)]) if querylist else base
    if keep_fragments and fragment:
        url += "#" + fragment
    return url


def _add_or_replace_parameters(url: str, params: Dict[str, str], *, separator: str = '&') -> str:
    parsed = urlsplit(url)
    current_args = parse_qsl(
        parsed.query,
        keep_blank_values=True,
        separator=separator,
    )

    new_args = []
    seen_params = set()
    for name, value in current_args:
        if name not in params:
            new_args.append((name, value))
        elif name not in seen_params:
            new_args.append((name, params[name]))
            seen_params.add(name)

    not_modified_args = [
        (name, value) for name, value in params.items() if name not in seen_params
    ]
    new_args += not_modified_args

    query = urlencode(new_args)
    return urlunsplit(parsed._replace(query=query))


def add_or_replace_parameter(url: str, name: str, new_value: str, *, separator: str = '&') -> str:
    """Add or remove a parameter to a given url

    >>> import w3lib.url
    >>> w3lib.url.add_or_replace_parameter('http://www.example.com/index.php', 'arg', 'v')
    'http://www.example.com/index.php?arg=v'
    >>> w3lib.url.add_or_replace_parameter('http://www.example.com/index.php?arg1=v1&arg2=v2&arg3=v3', 'arg4', 'v4')
    'http://www.example.com/index.php?arg1=v1&arg2=v2&arg3=v3&arg4=v4'
    >>> w3lib.url.add_or_replace_parameter('http://www.example.com/index.php?arg1=v1&arg2=v2&arg3=v3', 'arg3', 'v3new')
    'http://www.example.com/index.php?arg1=v1&arg2=v2&arg3=v3new'
    >>>

    """
    return _add_or_replace_parameters(url, {name: new_value}, separator=separator)


def add_or_replace_parameters(url: str, new_parameters: Dict[str, str], *, separator: str = '&') -> str:
    """Add or remove a parameters to a given url

    >>> import w3lib.url
    >>> w3lib.url.add_or_replace_parameters('http://www.example.com/index.php', {'arg': 'v'})
    'http://www.example.com/index.php?arg=v'
    >>> args = {'arg4': 'v4', 'arg3': 'v3new'}
    >>> w3lib.url.add_or_replace_parameters('http://www.example.com/index.php?arg1=v1&arg2=v2&arg3=v3', args)
    'http://www.example.com/index.php?arg1=v1&arg2=v2&arg3=v3new&arg4=v4'
    >>>

    """
    return _add_or_replace_parameters(url, new_parameters, separator=separator)


def path_to_file_uri(path: str) -> str:
    """Convert local filesystem path to legal File URIs as described in:
    http://en.wikipedia.org/wiki/File_URI_scheme
    """
    x = pathname2url(os.path.abspath(path))
    return f"file:///{x.lstrip('/')}"


def file_uri_to_path(uri: str) -> str:
    """Convert File URI to local filesystem path according to:
    http://en.wikipedia.org/wiki/File_URI_scheme
    """
    uri_path = urlparse(uri).path
    return url2pathname(uri_path)


def any_to_uri(uri_or_path: str) -> str:
    """If given a path name, return its File URI, otherwise return it
    unmodified
    """
    if os.path.splitdrive(uri_or_path)[0]:
        return path_to_file_uri(uri_or_path)
    u = urlparse(uri_or_path)
    return uri_or_path if u.scheme else path_to_file_uri(uri_or_path)


# ASCII characters.
_char = set(map(chr, range(127)))

# RFC 2045 token.
# pylint: disable=consider-using-f-string
_token = r"[{}]+".format(
    re.escape(
        "".join(
            _char
            -
            # Control characters.
            set(map(chr, range(0, 32)))
            -
            # tspecials and space.
            set('()<>@,;:\\"/[]?= ')
        )
    )
)

# RFC 822 quoted-string, without surrounding quotation marks.
# pylint: disable=consider-using-f-string
_quoted_string = r"(?:[{}]|(?:\\[{}]))*".format(
    re.escape("".join(_char - {'"', "\\", "\r"})), re.escape("".join(_char))
)

# Encode the regular expression strings to make them into bytes, as Python 3
# bytes have no format() method, but bytes must be passed to re.compile() in
# order to make a pattern object that can be used to match on bytes.

# RFC 2397 mediatype.
_mediatype_pattern = re.compile(r"{token}/{token}".format(token=_token).encode())
_mediatype_parameter_pattern = re.compile(
    r';({token})=(?:({token})|"({quoted})")'.format(
        token=_token, quoted=_quoted_string
    ).encode()
)


class ParseDataURIResult(NamedTuple):
    """Named tuple returned by :func:`parse_data_uri`."""

    #: MIME type type and subtype, separated by / (e.g. ``"text/plain"``).
    media_type: str
    #: MIME type parameters (e.g. ``{"charset": "US-ASCII"}``).
    media_type_parameters: Dict[str, str]
    #: Data, decoded if it was encoded in base64 format.
    data: bytes


def parse_data_uri(uri: StrOrBytes) -> ParseDataURIResult:
    """Parse a data: URI into :class:`ParseDataURIResult`."""
    if not isinstance(uri, bytes):
        uri = safe_url_string(uri).encode("ascii")

    try:
        scheme, uri = uri.split(b":", 1)
    except ValueError:
        raise ValueError("invalid URI")
    if scheme.lower() != b"data":
        raise ValueError("not a data URI")

    # RFC 3986 section 2.1 allows percent encoding to escape characters that
    # would be interpreted as delimiters, implying that actual delimiters
    # should not be percent-encoded.
    # Decoding before parsing will allow malformed URIs with percent-encoded
    # delimiters, but it makes parsing easier and should not affect
    # well-formed URIs, as the delimiters used in this URI scheme are not
    # allowed, percent-encoded or not, in tokens.
    uri = unquote_to_bytes(uri)

    media_type = "text/plain"
    media_type_params = {}

    m = _mediatype_pattern.match(uri)
    if m:
        media_type = m.group().decode()
        uri = uri[m.end() :]
    else:
        media_type_params["charset"] = "US-ASCII"

    while True:
        m = _mediatype_parameter_pattern.match(uri)
        if m:
            attribute, value, value_quoted = m.groups()
            if value_quoted:
                value = re.sub(rb"\\(.)", rb"\1", value_quoted)
            media_type_params[attribute.decode()] = value.decode()
            uri = uri[m.end() :]
        else:
            break

    try:
        is_base64, data = uri.split(b",", 1)
    except ValueError:
        raise ValueError("invalid data URI")
    if is_base64:
        if is_base64 != b";base64":
            raise ValueError("invalid data URI")
        data = base64.b64decode(data)

    return ParseDataURIResult(media_type, media_type_params, data)


__all__ = [
    "add_or_replace_parameter",
    "add_or_replace_parameters",
    "any_to_uri",
    "canonicalize_url",
    "file_uri_to_path",
    "is_url",
    "parse_data_uri",
    "path_to_file_uri",
    "safe_download_url",
    "safe_url_string",
    "url_query_cleaner",
    "url_query_parameter",
]


def _safe_ParseResult(
    parts: ParseResult, encoding: str = "utf8", path_encoding: str = "utf8"
) -> Tuple[str, str, str, str, str, str]:
    # IDNA encoding can fail for too long labels (>63 characters)
    # or missing labels (e.g. http://.example.com)
    try:
        netloc = parts.netloc.encode("idna").decode()
    except UnicodeError:
        netloc = parts.netloc

    return (
        parts.scheme,
        netloc,
        quote(parts.path.encode(path_encoding), _path_safe_chars),
        quote(parts.params.encode(path_encoding), _safe_chars),
        quote(parts.query.encode(encoding), _safe_chars),
        quote(parts.fragment.encode(encoding), _safe_chars),
    )


def canonicalize_url(
    url: Union[StrOrBytes, ParseResult],
    keep_blank_values: bool = True,
    keep_fragments: bool = False,
    encoding: Optional[str] = None,
    *, 
    query_separator: str = '&'
) -> str:
    r"""Canonicalize the given url by applying the following procedures:

    - sort query arguments, first by key, then by value
    - percent encode paths ; non-ASCII characters are percent-encoded
      using UTF-8 (RFC-3986)
    - percent encode query arguments ; non-ASCII characters are percent-encoded
      using passed `encoding` (UTF-8 by default)
    - normalize all spaces (in query arguments) '+' (plus symbol)
    - normalize percent encodings case (%2f -> %2F)
    - remove query arguments with blank values (unless `keep_blank_values` is True)
    - remove fragments (unless `keep_fragments` is True)

    The url passed can be bytes or unicode, while the url returned is
    always a native str (bytes in Python 2, unicode in Python 3).

    >>> import w3lib.url
    >>>
    >>> # sorting query arguments
    >>> w3lib.url.canonicalize_url('http://www.example.com/do?c=3&b=5&b=2&a=50')
    'http://www.example.com/do?a=50&b=2&b=5&c=3'
    >>>
    >>> # UTF-8 conversion + percent-encoding of non-ASCII characters
    >>> w3lib.url.canonicalize_url('http://www.example.com/r\u00e9sum\u00e9')
    'http://www.example.com/r%C3%A9sum%C3%A9'
    >>>

    For more examples, see the tests in `tests/test_url.py`.
    """
    # If supplied `encoding` is not compatible with all characters in `url`,
    # fallback to UTF-8 as safety net.
    # UTF-8 can handle all Unicode characters,
    # so we should be covered regarding URL normalization,
    # if not for proper URL expected by remote website.
    if isinstance(url, str):
        url = url.strip()
    try:
        scheme, netloc, path, params, query, fragment = _safe_ParseResult(
            parse_url(url), encoding=encoding or "utf8"
        )
    except UnicodeEncodeError:
        scheme, netloc, path, params, query, fragment = _safe_ParseResult(
            parse_url(url), encoding="utf8"
        )

    # 1. decode query-string as UTF-8 (or keep raw bytes),
    #    sort values,
    #    and percent-encode them back

    # Python's urllib.parse.parse_qsl does not work as wanted
    # for percent-encoded characters that do not match passed encoding,
    # they get lost.
    #
    # e.g., 'q=b%a3' becomes [('q', 'b\ufffd')]
    # (ie. with 'REPLACEMENT CHARACTER' (U+FFFD),
    #      instead of \xa3 that you get with Python2's parse_qsl)
    #
    # what we want here is to keep raw bytes, and percent encode them
    # so as to preserve whatever encoding what originally used.
    #
    # See https://tools.ietf.org/html/rfc3987#section-6.4:
    #
    # For example, it is possible to have a URI reference of
    # "http://www.example.org/r%E9sum%E9.xml#r%C3%A9sum%C3%A9", where the
    # document name is encoded in iso-8859-1 based on server settings, but
    # where the fragment identifier is encoded in UTF-8 according to
    # [XPointer]. The IRI corresponding to the above URI would be (in XML
    # notation)
    # "http://www.example.org/r%E9sum%E9.xml#r&#xE9;sum&#xE9;".
    # Similar considerations apply to query parts.  The functionality of
    # IRIs (namely, to be able to include non-ASCII characters) can only be
    # used if the query part is encoded in UTF-8.
    keyvals = parse_qsl_to_bytes(
        query,
        keep_blank_values,
        separator=query_separator,
    )

    keyvals.sort()
    query = urlencode(keyvals)

    # 2. decode percent-encoded sequences in path as UTF-8 (or keep raw bytes)
    #    and percent-encode path again (this normalizes to upper-case %XX)
    uqp = _unquotepath(path)
    path = quote(uqp, _path_safe_chars) or "/"

    fragment = "" if not keep_fragments else fragment

    # every part should be safe already
    return urlunparse(
        (scheme, netloc.lower().rstrip(":"), path, params, query, fragment)
    )


def _unquotepath(path: str) -> bytes:
    for reserved in ("2f", "2F", "3f", "3F"):
        path = path.replace("%" + reserved, "%25" + reserved.upper())

    # standard lib's unquote() does not work for non-UTF-8
    # percent-escaped characters, they get lost.
    # e.g., '%a3' becomes 'REPLACEMENT CHARACTER' (U+FFFD)
    #
    # unquote_to_bytes() returns raw bytes instead
    return unquote_to_bytes(path)


def parse_url(
    url: Union[StrOrBytes, ParseResult], encoding: Optional[str] = None
) -> ParseResult:
    """Return urlparsed url from the given argument (which could be an already
    parsed url)
    """
    if isinstance(url, ParseResult):
        return url
    return urlparse(to_unicode(url, encoding))


def parse_qsl_to_bytes(
    qs: str,
  keep_blank_values: bool = False,
  *,
  separator: str = '&',
) -> List[Tuple[bytes, bytes]]:
    """Parse a query given as a string argument.

    Data are returned as a list of name, value pairs as bytes.

    Arguments:

    qs: percent-encoded query string to be parsed

    keep_blank_values: flag indicating whether blank values in
        percent-encoded queries should be treated as blank strings.  A
        true value indicates that blanks should be retained as blank
        strings.  The default false value indicates that blank values
        are to be ignored and treated as if they were  not included.

    """
    # This code is the same as Python3's parse_qsl()
    # (at https://hg.python.org/cpython/rev/c38ac7ab8d9a)
    # except for the unquote(s, encoding, errors) calls replaced
    # with unquote_to_bytes(s)
    coerce_args = cast(Callable[..., Tuple[str, Callable[..., bytes]]], _coerce_args)
    qs, _coerce_result = coerce_args(qs)
    pairs = qs.split(separator)
    r = []
    for name_value in pairs:
        if not name_value:
            continue
        nv = name_value.split("=", 1)
        if len(nv) != 2:
            # Handle case of a control-name with no equal sign
            if keep_blank_values:
                nv.append("")
            else:
                continue
        if len(nv[1]) or keep_blank_values:
            name: StrOrBytes = nv[0].replace("+", " ")
            name = unquote_to_bytes(name)
            name = _coerce_result(name)
            value: StrOrBytes = nv[1].replace("+", " ")
            value = unquote_to_bytes(value)
            value = _coerce_result(value)
            r.append((name, value))
    return r<|MERGE_RESOLUTION|>--- conflicted
+++ resolved
@@ -37,14 +37,9 @@
 from urllib.parse import _coerce_args  # type: ignore
 from urllib.request import pathname2url, url2pathname
 
-<<<<<<< HEAD
-from w3lib.util import to_unicode
-from w3lib._types import AnyUnicodeError, StrOrBytes
-=======
 from .util import to_unicode
 from ._types import AnyUnicodeError, StrOrBytes
 from ._url import _SPECIAL_SCHEMES
->>>>>>> a6e8c8dc
 
 
 _REMOVE_SEPARATOR = 'separator' not in getfullargspec(_parse_qs)[0]
