"""
This module contains general purpose URL functions not found in the standard
library.
"""
import base64
import codecs
import os
import re
import posixpath
import warnings
import string
from collections import namedtuple, OrderedDict
import six
from six.moves.urllib.parse import (urljoin, urlsplit, urlunsplit,
                                    urldefrag, urlencode, urlparse,
                                    quote, parse_qs, parse_qsl,
                                    ParseResult, unquote, urlunparse)
from six.moves.urllib.request import pathname2url, url2pathname
from w3lib.util import to_bytes, to_native_str, to_unicode


# error handling function for bytes-to-Unicode decoding errors with URLs
def _quote_byte(error):
    return (to_unicode(quote(error.object[error.start:error.end])), error.end)

codecs.register_error('percentencode', _quote_byte)

# constants from RFC 3986, Section 2.2 and 2.3
RFC3986_GEN_DELIMS = b':/?#[]@'
RFC3986_SUB_DELIMS = b"!$&'()*+,;="
RFC3986_RESERVED = RFC3986_GEN_DELIMS + RFC3986_SUB_DELIMS
RFC3986_UNRESERVED = (string.ascii_letters + string.digits + "-._~").encode('ascii')
EXTRA_SAFE_CHARS = b'|'  # see https://github.com/scrapy/w3lib/pull/25

_safe_chars = RFC3986_RESERVED + RFC3986_UNRESERVED + EXTRA_SAFE_CHARS + b'%'

<<<<<<< HEAD
def safe_url_string(url, encoding='utf8', path_encoding='utf8', quote_path=True):
=======
_ascii_tab_newline_re = re.compile(r'[\t\n\r]')  # see https://infra.spec.whatwg.org/#ascii-tab-or-newline

def safe_url_string(url, encoding='utf8', path_encoding='utf8'):
>>>>>>> 468a569b
    """Convert the given URL into a legal URL by escaping unsafe characters
    according to RFC-3986. Also, ASCII tabs and newlines are removed
    as per https://url.spec.whatwg.org/#url-parsing.

    If a bytes URL is given, it is first converted to `str` using the given
    encoding (which defaults to 'utf-8'). If quote_path is True (default), 
    path_encoding ('utf-8' by default) is used to encode URL path component
    which is then quoted. Otherwise, if quote_path is False, path component
    is not encoded or quoted. Given encoding is used for query string 
    or form data.

    When passing an encoding, you should use the encoding of the
    original page (the page from which the URL was extracted from).

    Calling this function on an already "safe" URL will return the URL
    unmodified.

    Always returns a native `str` (bytes in Python2, unicode in Python3).
    """
    # Python3's urlsplit() chokes on bytes input with non-ASCII chars,
    # so let's decode (to Unicode) using page encoding:
    #   - it is assumed that a raw bytes input comes from a document
    #     encoded with the supplied encoding (or UTF8 by default)
    #   - if the supplied (or default) encoding chokes,
    #     percent-encode offending bytes
    decoded = to_unicode(url, encoding=encoding, errors='percentencode')
    parts = urlsplit(_ascii_tab_newline_re.sub('', decoded))

    # IDNA encoding can fail for too long labels (>63 characters)
    # or missing labels (e.g. http://.example.com)
    try:
        netloc = parts.netloc.encode('idna')
    except UnicodeError:
        netloc = parts.netloc

    # default encoding for path component SHOULD be UTF-8
    if quote_path:
        path = quote(to_bytes(parts.path, path_encoding), _safe_chars)
    else:
        path = to_native_str(parts.path)
    
    # quote() in Python2 return type follows input type;
    # quote() in Python3 always returns Unicode (native str)
    return urlunsplit((
        to_native_str(parts.scheme),
        to_native_str(netloc).rstrip(':'),
        path,
        # encoding of query and fragment follows page encoding
        # or form-charset (if known and passed)
        quote(to_bytes(parts.query, encoding), _safe_chars),
        quote(to_bytes(parts.fragment, encoding), _safe_chars),
    ))


_parent_dirs = re.compile(r'/?(\.\./)+')

def safe_download_url(url, encoding='utf8', path_encoding='utf8'):
    """ Make a url for download. This will call safe_url_string
    and then strip the fragment, if one exists. The path will
    be normalised.

    If the path is outside the document root, it will be changed
    to be within the document root.
    """
    safe_url = safe_url_string(url, encoding, path_encoding)
    scheme, netloc, path, query, _ = urlsplit(safe_url)
    if path:
        path = _parent_dirs.sub('', posixpath.normpath(path))
        if safe_url.endswith('/') and not path.endswith('/'):
            path += '/'
    else:
        path = '/'
    return urlunsplit((scheme, netloc, path, query, ''))


def is_url(text):
    return text.partition("://")[0] in ('file', 'http', 'https')


def url_query_parameter(url, parameter, default=None, keep_blank_values=0):
    """Return the value of a url parameter, given the url and parameter name

    General case:

    >>> import w3lib.url
    >>> w3lib.url.url_query_parameter("product.html?id=200&foo=bar", "id")
    '200'
    >>>

    Return a default value if the parameter is not found:

    >>> w3lib.url.url_query_parameter("product.html?id=200&foo=bar", "notthere", "mydefault")
    'mydefault'
    >>>

    Returns None if `keep_blank_values` not set or 0 (default):

    >>> w3lib.url.url_query_parameter("product.html?id=", "id")
    >>>

    Returns an empty string if `keep_blank_values` set to 1:

    >>> w3lib.url.url_query_parameter("product.html?id=", "id", keep_blank_values=1)
    ''
    >>>

    """

    queryparams = parse_qs(
        urlsplit(str(url))[3],
        keep_blank_values=keep_blank_values
    )
    return queryparams.get(parameter, [default])[0]


def url_query_cleaner(url, parameterlist=(), sep='&', kvsep='=', remove=False, unique=True, keep_fragments=False):
    """Clean URL arguments leaving only those passed in the parameterlist keeping order

    >>> import w3lib.url
    >>> w3lib.url.url_query_cleaner("product.html?id=200&foo=bar&name=wired", ('id',))
    'product.html?id=200'
    >>> w3lib.url.url_query_cleaner("product.html?id=200&foo=bar&name=wired", ['id', 'name'])
    'product.html?id=200&name=wired'
    >>>

    If `unique` is ``False``, do not remove duplicated keys

    >>> w3lib.url.url_query_cleaner("product.html?d=1&e=b&d=2&d=3&other=other", ['d'], unique=False)
    'product.html?d=1&d=2&d=3'
    >>>

    If `remove` is ``True``, leave only those **not in parameterlist**.

    >>> w3lib.url.url_query_cleaner("product.html?id=200&foo=bar&name=wired", ['id'], remove=True)
    'product.html?foo=bar&name=wired'
    >>> w3lib.url.url_query_cleaner("product.html?id=2&foo=bar&name=wired", ['id', 'foo'], remove=True)
    'product.html?name=wired'
    >>>

    By default, URL fragments are removed. If you need to preserve fragments,
    pass the ``keep_fragments`` argument as ``True``.

    >>> w3lib.url.url_query_cleaner('http://domain.tld/?bla=123#123123', ['bla'], remove=True, keep_fragments=True)
    'http://domain.tld/#123123'

    """

    if isinstance(parameterlist, (six.text_type, bytes)):
        parameterlist = [parameterlist]
    url, fragment = urldefrag(url)
    base, _, query = url.partition('?')
    seen = set()
    querylist = []
    for ksv in query.split(sep):
        if not ksv:
            continue
        k, _, _ = ksv.partition(kvsep)
        if unique and k in seen:
            continue
        elif remove and k in parameterlist:
            continue
        elif not remove and k not in parameterlist:
            continue
        else:
            querylist.append(ksv)
            seen.add(k)
    url = '?'.join([base, sep.join(querylist)]) if querylist else base
    if keep_fragments:
        url += '#' + fragment
    return url


def _add_or_replace_parameters(url, params):
    parsed = urlsplit(url)
    args = parse_qsl(parsed.query, keep_blank_values=True)

    new_args = OrderedDict(args)
    new_args.update(params)

    query = urlencode(new_args)
    return urlunsplit(parsed._replace(query=query))


def add_or_replace_parameter(url, name, new_value):
    """Add or remove a parameter to a given url

    >>> import w3lib.url
    >>> w3lib.url.add_or_replace_parameter('http://www.example.com/index.php', 'arg', 'v')
    'http://www.example.com/index.php?arg=v'
    >>> w3lib.url.add_or_replace_parameter('http://www.example.com/index.php?arg1=v1&arg2=v2&arg3=v3', 'arg4', 'v4')
    'http://www.example.com/index.php?arg1=v1&arg2=v2&arg3=v3&arg4=v4'
    >>> w3lib.url.add_or_replace_parameter('http://www.example.com/index.php?arg1=v1&arg2=v2&arg3=v3', 'arg3', 'v3new')
    'http://www.example.com/index.php?arg1=v1&arg2=v2&arg3=v3new'
    >>>

    """
    return _add_or_replace_parameters(url, {name: new_value})


def add_or_replace_parameters(url, new_parameters):
    """Add or remove a parameters to a given url

    >>> import w3lib.url
    >>> w3lib.url.add_or_replace_parameters('http://www.example.com/index.php', {'arg': 'v'})
    'http://www.example.com/index.php?arg=v'
    >>> args = {'arg4': 'v4', 'arg3': 'v3new'}
    >>> w3lib.url.add_or_replace_parameters('http://www.example.com/index.php?arg1=v1&arg2=v2&arg3=v3', args)
    'http://www.example.com/index.php?arg1=v1&arg2=v2&arg3=v3new&arg4=v4'
    >>>

    """
    return _add_or_replace_parameters(url, new_parameters)


def path_to_file_uri(path):
    """Convert local filesystem path to legal File URIs as described in:
    http://en.wikipedia.org/wiki/File_URI_scheme
    """
    x = pathname2url(os.path.abspath(path))
    if os.name == 'nt':
        x = x.replace('|', ':') # http://bugs.python.org/issue5861
    return 'file:///%s' % x.lstrip('/')


def file_uri_to_path(uri):
    """Convert File URI to local filesystem path according to:
    http://en.wikipedia.org/wiki/File_URI_scheme
    """
    uri_path = urlparse(uri).path
    return url2pathname(uri_path)


def any_to_uri(uri_or_path):
    """If given a path name, return its File URI, otherwise return it
    unmodified
    """
    if os.path.splitdrive(uri_or_path)[0]:
        return path_to_file_uri(uri_or_path)
    u = urlparse(uri_or_path)
    return uri_or_path if u.scheme else path_to_file_uri(uri_or_path)


# ASCII characters.
_char = set(map(chr, range(127)))

# RFC 2045 token.
_token = r'[{}]+'.format(re.escape(''.join(_char -
                                           # Control characters.
                                           set(map(chr, range(0, 32))) -
                                           # tspecials and space.
                                           set('()<>@,;:\\"/[]?= '))))

# RFC 822 quoted-string, without surrounding quotation marks.
_quoted_string = r'(?:[{}]|(?:\\[{}]))*'.format(
    re.escape(''.join(_char - {'"', '\\', '\r'})),
    re.escape(''.join(_char))
)

# Encode the regular expression strings to make them into bytes, as Python 3
# bytes have no format() method, but bytes must be passed to re.compile() in
# order to make a pattern object that can be used to match on bytes.

# RFC 2397 mediatype.
_mediatype_pattern = re.compile(
    r'{token}/{token}'.format(token=_token).encode()
)
_mediatype_parameter_pattern = re.compile(
    r';({token})=(?:({token})|"({quoted})")'.format(token=_token,
                                                    quoted=_quoted_string
                                                    ).encode()
)

_ParseDataURIResult = namedtuple("ParseDataURIResult",
                                 "media_type media_type_parameters data")


def parse_data_uri(uri):
    """

    Parse a data: URI, returning a 3-tuple of media type, dictionary of media
    type parameters, and data.

    """

    if not isinstance(uri, bytes):
        uri = safe_url_string(uri).encode('ascii')

    try:
        scheme, uri = uri.split(b':', 1)
    except ValueError:
        raise ValueError("invalid URI")
    if scheme.lower() != b'data':
        raise ValueError("not a data URI")

    # RFC 3986 section 2.1 allows percent encoding to escape characters that
    # would be interpreted as delimiters, implying that actual delimiters
    # should not be percent-encoded.
    # Decoding before parsing will allow malformed URIs with percent-encoded
    # delimiters, but it makes parsing easier and should not affect
    # well-formed URIs, as the delimiters used in this URI scheme are not
    # allowed, percent-encoded or not, in tokens.
    if six.PY2:
        uri = unquote(uri)
    else:
        uri = unquote_to_bytes(uri)

    media_type = "text/plain"
    media_type_params = {}

    m = _mediatype_pattern.match(uri)
    if m:
        media_type = m.group().decode()
        uri = uri[m.end():]
    else:
        media_type_params['charset'] = "US-ASCII"

    while True:
        m = _mediatype_parameter_pattern.match(uri)
        if m:
            attribute, value, value_quoted = m.groups()
            if value_quoted:
                value = re.sub(br'\\(.)', r'\1', value_quoted)
            media_type_params[attribute.decode()] = value.decode()
            uri = uri[m.end():]
        else:
            break

    try:
        is_base64, data = uri.split(b',', 1)
    except ValueError:
        raise ValueError("invalid data URI")
    if is_base64:
        if is_base64 != b";base64":
            raise ValueError("invalid data URI")
        data = base64.b64decode(data)

    return _ParseDataURIResult(media_type, media_type_params, data)


__all__ = ["add_or_replace_parameter",
           "add_or_replace_parameters",
           "any_to_uri",
           "canonicalize_url",
           "file_uri_to_path",
           "is_url",
           "parse_data_uri",
           "path_to_file_uri",
           "safe_download_url",
           "safe_url_string",
           "url_query_cleaner",
           "url_query_parameter",

           # this last one is deprecated ; include it to be on the safe side
           "urljoin_rfc"]


def _safe_ParseResult(parts, encoding='utf8', path_encoding='utf8'):
    # IDNA encoding can fail for too long labels (>63 characters)
    # or missing labels (e.g. http://.example.com)
    try:
        netloc = parts.netloc.encode('idna')
    except UnicodeError:
        netloc = parts.netloc

    return (
        to_native_str(parts.scheme),
        to_native_str(netloc),

        # default encoding for path component SHOULD be UTF-8
        quote(to_bytes(parts.path, path_encoding), _safe_chars),
        quote(to_bytes(parts.params, path_encoding), _safe_chars),

        # encoding of query and fragment follows page encoding
        # or form-charset (if known and passed)
        quote(to_bytes(parts.query, encoding), _safe_chars),
        quote(to_bytes(parts.fragment, encoding), _safe_chars)
    )


def canonicalize_url(url, keep_blank_values=True, keep_fragments=False,
                     encoding=None):
    r"""Canonicalize the given url by applying the following procedures:

    - sort query arguments, first by key, then by value
    - percent encode paths ; non-ASCII characters are percent-encoded
      using UTF-8 (RFC-3986)
    - percent encode query arguments ; non-ASCII characters are percent-encoded
      using passed `encoding` (UTF-8 by default)
    - normalize all spaces (in query arguments) '+' (plus symbol)
    - normalize percent encodings case (%2f -> %2F)
    - remove query arguments with blank values (unless `keep_blank_values` is True)
    - remove fragments (unless `keep_fragments` is True)

    The url passed can be bytes or unicode, while the url returned is
    always a native str (bytes in Python 2, unicode in Python 3).

    >>> import w3lib.url
    >>>
    >>> # sorting query arguments
    >>> w3lib.url.canonicalize_url('http://www.example.com/do?c=3&b=5&b=2&a=50')
    'http://www.example.com/do?a=50&b=2&b=5&c=3'
    >>>
    >>> # UTF-8 conversion + percent-encoding of non-ASCII characters
    >>> w3lib.url.canonicalize_url(u'http://www.example.com/r\u00e9sum\u00e9')
    'http://www.example.com/r%C3%A9sum%C3%A9'
    >>>

    For more examples, see the tests in `tests/test_url.py`.
    """
    # If supplied `encoding` is not compatible with all characters in `url`,
    # fallback to UTF-8 as safety net.
    # UTF-8 can handle all Unicode characters,
    # so we should be covered regarding URL normalization,
    # if not for proper URL expected by remote website.
    try:
        scheme, netloc, path, params, query, fragment = _safe_ParseResult(
            parse_url(url), encoding=encoding)
    except UnicodeEncodeError as e:
        scheme, netloc, path, params, query, fragment = _safe_ParseResult(
            parse_url(url), encoding='utf8')

    # 1. decode query-string as UTF-8 (or keep raw bytes),
    #    sort values,
    #    and percent-encode them back
    if six.PY2:
        keyvals = parse_qsl(query, keep_blank_values)
    else:
        # Python3's urllib.parse.parse_qsl does not work as wanted
        # for percent-encoded characters that do not match passed encoding,
        # they get lost.
        #
        # e.g., 'q=b%a3' becomes [('q', 'b\ufffd')]
        # (ie. with 'REPLACEMENT CHARACTER' (U+FFFD),
        #      instead of \xa3 that you get with Python2's parse_qsl)
        #
        # what we want here is to keep raw bytes, and percent encode them
        # so as to preserve whatever encoding what originally used.
        #
        # See https://tools.ietf.org/html/rfc3987#section-6.4:
        #
        # For example, it is possible to have a URI reference of
        # "http://www.example.org/r%E9sum%E9.xml#r%C3%A9sum%C3%A9", where the
        # document name is encoded in iso-8859-1 based on server settings, but
        # where the fragment identifier is encoded in UTF-8 according to
        # [XPointer]. The IRI corresponding to the above URI would be (in XML
        # notation)
        # "http://www.example.org/r%E9sum%E9.xml#r&#xE9;sum&#xE9;".
        # Similar considerations apply to query parts.  The functionality of
        # IRIs (namely, to be able to include non-ASCII characters) can only be
        # used if the query part is encoded in UTF-8.
        keyvals = parse_qsl_to_bytes(query, keep_blank_values)
    keyvals.sort()
    query = urlencode(keyvals)

    # 2. decode percent-encoded sequences in path as UTF-8 (or keep raw bytes)
    #    and percent-encode path again (this normalizes to upper-case %XX)
    uqp = _unquotepath(path)
    path = quote(uqp, _safe_chars) or '/'

    fragment = '' if not keep_fragments else fragment

    # every part should be safe already
    return urlunparse((scheme,
                       netloc.lower().rstrip(':'),
                       path,
                       params,
                       query,
                       fragment))


def _unquotepath(path):
    for reserved in ('2f', '2F', '3f', '3F'):
        path = path.replace('%' + reserved, '%25' + reserved.upper())

    if six.PY2:
        # in Python 2, '%a3' becomes '\xa3', which is what we want
        return unquote(path)
    else:
        # in Python 3,
        # standard lib's unquote() does not work for non-UTF-8
        # percent-escaped characters, they get lost.
        # e.g., '%a3' becomes 'REPLACEMENT CHARACTER' (U+FFFD)
        #
        # unquote_to_bytes() returns raw bytes instead
        return unquote_to_bytes(path)


def parse_url(url, encoding=None):
    """Return urlparsed url from the given argument (which could be an already
    parsed url)
    """
    if isinstance(url, ParseResult):
        return url
    return urlparse(to_unicode(url, encoding))


if not six.PY2:
    from urllib.parse import _coerce_args, unquote_to_bytes

    def parse_qsl_to_bytes(qs, keep_blank_values=False):
        """Parse a query given as a string argument.

        Data are returned as a list of name, value pairs as bytes.

        Arguments:

        qs: percent-encoded query string to be parsed

        keep_blank_values: flag indicating whether blank values in
            percent-encoded queries should be treated as blank strings.  A
            true value indicates that blanks should be retained as blank
            strings.  The default false value indicates that blank values
            are to be ignored and treated as if they were  not included.

        """
        # This code is the same as Python3's parse_qsl()
        # (at https://hg.python.org/cpython/rev/c38ac7ab8d9a)
        # except for the unquote(s, encoding, errors) calls replaced
        # with unquote_to_bytes(s)
        qs, _coerce_result = _coerce_args(qs)
        pairs = [s2 for s1 in qs.split('&') for s2 in s1.split(';')]
        r = []
        for name_value in pairs:
            if not name_value:
                continue
            nv = name_value.split('=', 1)
            if len(nv) != 2:
                # Handle case of a control-name with no equal sign
                if keep_blank_values:
                    nv.append('')
                else:
                    continue
            if len(nv[1]) or keep_blank_values:
                name = nv[0].replace('+', ' ')
                name = unquote_to_bytes(name)
                name = _coerce_result(name)
                value = nv[1].replace('+', ' ')
                value = unquote_to_bytes(value)
                value = _coerce_result(value)
                r.append((name, value))
        return r


def urljoin_rfc(base, ref, encoding='utf-8'):
    r"""
    .. warning::

        This function is deprecated and will be removed in future.
        It is not supported with Python 3.
        Please use ``urlparse.urljoin`` instead.

    Same as urlparse.urljoin but supports unicode values in base and ref
    parameters (in which case they will be converted to str using the given
    encoding).

    Always returns a str.

    >>> import w3lib.url
    >>> w3lib.url.urljoin_rfc('http://www.example.com/path/index.html', u'/otherpath/index2.html')
    'http://www.example.com/otherpath/index2.html'
    >>>

    >>> # Note: the following does not work in Python 3
    >>> w3lib.url.urljoin_rfc(b'http://www.example.com/path/index.html', u'fran\u00e7ais/d\u00e9part.htm') # doctest: +SKIP
    'http://www.example.com/path/fran\xc3\xa7ais/d\xc3\xa9part.htm'
    >>>


    """

    warnings.warn("w3lib.url.urljoin_rfc is deprecated, use urlparse.urljoin instead",
        DeprecationWarning)

    str_base = to_bytes(base, encoding)
    str_ref = to_bytes(ref, encoding)
    return urljoin(str_base, str_ref)<|MERGE_RESOLUTION|>--- conflicted
+++ resolved
@@ -34,13 +34,9 @@
 
 _safe_chars = RFC3986_RESERVED + RFC3986_UNRESERVED + EXTRA_SAFE_CHARS + b'%'
 
-<<<<<<< HEAD
+_ascii_tab_newline_re = re.compile(r'[\t\n\r]')  # see https://infra.spec.whatwg.org/#ascii-tab-or-newline
+
 def safe_url_string(url, encoding='utf8', path_encoding='utf8', quote_path=True):
-=======
-_ascii_tab_newline_re = re.compile(r'[\t\n\r]')  # see https://infra.spec.whatwg.org/#ascii-tab-or-newline
-
-def safe_url_string(url, encoding='utf8', path_encoding='utf8'):
->>>>>>> 468a569b
     """Convert the given URL into a legal URL by escaping unsafe characters
     according to RFC-3986. Also, ASCII tabs and newlines are removed
     as per https://url.spec.whatwg.org/#url-parsing.
