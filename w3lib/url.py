--- conflicted
+++ resolved
@@ -36,7 +36,10 @@
 from urllib.parse import _coerce_args  # type: ignore
 from urllib.request import pathname2url, url2pathname
 
-<<<<<<< HEAD
+from ._infra import (
+    _ASCII_TAB_OR_NEWLINE,
+    _C0_CONTROL_OR_SPACE,
+)
 from ._rfc2396 import (
     _RFC2396_ABS_PATH_PERCENT_ENCODE_SET,
     _RFC2396_FRAGMENT_PERCENT_ENCODE_SET,
@@ -57,15 +60,10 @@
     _QUERY_PERCENT_ENCODE_SET,
     _serialize_url,
     _SPECIAL_QUERY_PERCENT_ENCODE_SET,
+    _SPECIAL_SCHEMES,
     _USERINFO_PERCENT_ENCODE_SET,
 )
 from .util import to_unicode
-=======
-from .util import to_unicode
-from ._infra import _ASCII_TAB_OR_NEWLINE, _C0_CONTROL_OR_SPACE
-from ._types import AnyUnicodeError, StrOrBytes
-from ._url import _SPECIAL_SCHEMES
->>>>>>> 73bfd652
 
 
 # error handling function for bytes-to-Unicode decoding errors with URLs
@@ -103,17 +101,6 @@
 _SPECIAL_QUERY_SAFEST_CHARS = _PATH_SAFEST_CHARS.translate(None, delete=b"'")
 _FRAGMENT_SAFEST_CHARS = _PATH_SAFEST_CHARS
 
-
-_ASCII_TAB_OR_NEWLINE_TRANSLATION_TABLE = {
-    ord(char): None for char in _ASCII_TAB_OR_NEWLINE
-}
-
-
-def _strip(url: str) -> str:
-    return url.strip(_C0_CONTROL_OR_SPACE).translate(
-        _ASCII_TAB_OR_NEWLINE_TRANSLATION_TABLE
-    )
-
 _SAFE_USERINFO_PERCENT_ENCODE_SET = (
     _USERINFO_PERCENT_ENCODE_SET
     | _RFC3986_USERINFO_PERCENT_ENCODE_SET
@@ -186,6 +173,17 @@
         fragment_percent_encode_set=_SAFE_FRAGMENT_PERCENT_ENCODE_SET,
     )
     return _serialize_url(url, canonicalize=False)
+
+
+_ASCII_TAB_OR_NEWLINE_TRANSLATION_TABLE = {
+    ord(char): None for char in _ASCII_TAB_OR_NEWLINE
+}
+
+
+def _strip(url: str) -> str:
+    return url.strip(_C0_CONTROL_OR_SPACE).translate(
+        _ASCII_TAB_OR_NEWLINE_TRANSLATION_TABLE
+    )
 
 
 def safe_url_string(  # pylint: disable=too-many-locals
