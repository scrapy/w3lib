"""
This module contains general purpose URL functions not found in the standard
library.
"""
import base64
import codecs
import os
import posixpath
import re
import string
from typing import (
    cast,
    Callable,
    Dict,
    List,
    NamedTuple,
    Optional,
    Sequence,
    Tuple,
    Union,
)
from urllib.parse import (
    parse_qs,
    parse_qsl,
    ParseResult,
    quote,
    unquote_to_bytes,
    urldefrag,
    urlencode,
    urlparse,
    urlsplit,
    urlunparse,
    urlunsplit,
)
from urllib.parse import _coerce_args  # type: ignore
from urllib.request import pathname2url, url2pathname
from w3lib.util import to_unicode
from w3lib._types import AnyUnicodeError, StrOrBytes


# error handling function for bytes-to-Unicode decoding errors with URLs
def _quote_byte(error: UnicodeError) -> Tuple[str, int]:
    error = cast(AnyUnicodeError, error)
    return (to_unicode(quote(error.object[error.start : error.end])), error.end)


codecs.register_error("percentencode", _quote_byte)

# constants from RFC 3986, Section 2.2 and 2.3
RFC3986_GEN_DELIMS = b":/?#[]@"
RFC3986_SUB_DELIMS = b"!$&'()*+,;="
RFC3986_RESERVED = RFC3986_GEN_DELIMS + RFC3986_SUB_DELIMS
RFC3986_UNRESERVED = (string.ascii_letters + string.digits + "-._~").encode("ascii")
EXTRA_SAFE_CHARS = b"|"  # see https://github.com/scrapy/w3lib/pull/25

_safe_chars = RFC3986_RESERVED + RFC3986_UNRESERVED + EXTRA_SAFE_CHARS + b"%"
_path_safe_chars = _safe_chars.replace(b"#", b"")
RFC3986_USERINFO_SAFE_CHARS = RFC3986_UNRESERVED + RFC3986_SUB_DELIMS + b":"

_ascii_tab_newline_re = re.compile(
    r"[\t\n\r]"
)  # see https://infra.spec.whatwg.org/#ascii-tab-or-newline


def safe_url_string(
    url: StrOrBytes,
    encoding: str = "utf8",
    path_encoding: str = "utf8",
    quote_path: bool = True,
) -> str:
    """Convert the given URL into a legal URL by escaping unsafe characters
    according to RFC-3986. Also, ASCII tabs and newlines are removed
    as per https://url.spec.whatwg.org/#url-parsing.

    If a bytes URL is given, it is first converted to `str` using the given
    encoding (which defaults to 'utf-8'). If quote_path is True (default),
    path_encoding ('utf-8' by default) is used to encode URL path component
    which is then quoted. Otherwise, if quote_path is False, path component
    is not encoded or quoted. Given encoding is used for query string
    or form data.

    When passing an encoding, you should use the encoding of the
    original page (the page from which the URL was extracted from).

    Calling this function on an already "safe" URL will return the URL
    unmodified.

    Always returns a native `str` (bytes in Python2, unicode in Python3).
    """
    # Python3's urlsplit() chokes on bytes input with non-ASCII chars,
    # so let's decode (to Unicode) using page encoding:
    #   - it is assumed that a raw bytes input comes from a document
    #     encoded with the supplied encoding (or UTF8 by default)
    #   - if the supplied (or default) encoding chokes,
    #     percent-encode offending bytes
    decoded = to_unicode(url, encoding=encoding, errors="percentencode")
    parts = urlsplit(_ascii_tab_newline_re.sub("", decoded))

    username, password, hostname, port = (
        parts.username,
        parts.password,
        parts.hostname,
        parts.port,
    )
    netloc_bytes = b""
    if username is not None or password is not None:
        if username is not None:
            safe_username = quote(username, RFC3986_USERINFO_SAFE_CHARS)
            netloc_bytes += safe_username.encode(encoding)
        if password is not None:
            netloc_bytes += b":"
            safe_password = quote(password, RFC3986_USERINFO_SAFE_CHARS)
            netloc_bytes += safe_password.encode(encoding)
        netloc_bytes += b"@"
    if hostname is not None:
        try:
            netloc_bytes += hostname.encode("idna")
        except UnicodeError:
            # IDNA encoding can fail for too long labels (>63 characters) or
            # missing labels (e.g. http://.example.com)
            netloc_bytes += hostname.encode(encoding)
    if port is not None:
        netloc_bytes += b":"
        netloc_bytes += str(port).encode(encoding)

    netloc = netloc_bytes.decode()

    # default encoding for path component SHOULD be UTF-8
    if quote_path:
        path = quote(parts.path.encode(path_encoding), _path_safe_chars)
    else:
<<<<<<< HEAD
        path = to_native_str(parts.path)

    # quote() in Python2 return type follows input type;
    # quote() in Python3 always returns Unicode (native str)
    return urlunsplit((
        to_native_str(parts.scheme),
        to_native_str(netloc).rstrip(':'),
        path,
        # encoding of query and fragment follows page encoding
        # or form-charset (if known and passed)
        quote(to_bytes(parts.query, encoding), _safe_chars),
        quote(to_bytes(parts.fragment, encoding), _safe_chars),
    ))


_parent_dirs = re.compile(r'/?(\.\./)+')

def safe_download_url(url, encoding='utf8', path_encoding='utf8'):
    """ Make a url for download. This will call safe_url_string
=======
        path = parts.path

    return urlunsplit(
        (
            parts.scheme,
            netloc,
            path,
            quote(parts.query.encode(encoding), _safe_chars),
            quote(parts.fragment.encode(encoding), _safe_chars),
        )
    )


_parent_dirs = re.compile(r"/?(\.\./)+")


def safe_download_url(
    url: StrOrBytes, encoding: str = "utf8", path_encoding: str = "utf8"
) -> str:
    """Make a url for download. This will call safe_url_string
>>>>>>> 97ac45b0
    and then strip the fragment, if one exists. The path will
    be normalised.

    If the path is outside the document root, it will be changed
    to be within the document root.
    """
    safe_url = safe_url_string(url, encoding, path_encoding)
    scheme, netloc, path, query, _ = urlsplit(safe_url)
    if path:
        path = _parent_dirs.sub("", posixpath.normpath(path))
        if safe_url.endswith("/") and not path.endswith("/"):
            path += "/"
    else:
        path = "/"
    return urlunsplit((scheme, netloc, path, query, ""))


def is_url(text: str) -> bool:
    return text.partition("://")[0] in ("file", "http", "https")


def url_query_parameter(
    url: StrOrBytes,
    parameter: str,
    default: Optional[str] = None,
    keep_blank_values: Union[bool, int] = 0,
) -> Optional[str]:
    """Return the value of a url parameter, given the url and parameter name

    General case:

    >>> import w3lib.url
    >>> w3lib.url.url_query_parameter("product.html?id=200&foo=bar", "id")
    '200'
    >>>

    Return a default value if the parameter is not found:

    >>> w3lib.url.url_query_parameter("product.html?id=200&foo=bar", "notthere", "mydefault")
    'mydefault'
    >>>

    Returns None if `keep_blank_values` not set or 0 (default):

    >>> w3lib.url.url_query_parameter("product.html?id=", "id")
    >>>

    Returns an empty string if `keep_blank_values` set to 1:

    >>> w3lib.url.url_query_parameter("product.html?id=", "id", keep_blank_values=1)
    ''
    >>>

    """

    queryparams = parse_qs(
        urlsplit(str(url))[3], keep_blank_values=bool(keep_blank_values)
    )
    if parameter in queryparams:
        return queryparams[parameter][0]
    else:
        return default


def url_query_cleaner(
    url: StrOrBytes,
    parameterlist: Union[StrOrBytes, Sequence[StrOrBytes]] = (),
    sep: str = "&",
    kvsep: str = "=",
    remove: bool = False,
    unique: bool = True,
    keep_fragments: bool = False,
) -> str:
    """Clean URL arguments leaving only those passed in the parameterlist keeping order

    >>> import w3lib.url
    >>> w3lib.url.url_query_cleaner("product.html?id=200&foo=bar&name=wired", ('id',))
    'product.html?id=200'
    >>> w3lib.url.url_query_cleaner("product.html?id=200&foo=bar&name=wired", ['id', 'name'])
    'product.html?id=200&name=wired'
    >>>

    If `unique` is ``False``, do not remove duplicated keys

    >>> w3lib.url.url_query_cleaner("product.html?d=1&e=b&d=2&d=3&other=other", ['d'], unique=False)
    'product.html?d=1&d=2&d=3'
    >>>

    If `remove` is ``True``, leave only those **not in parameterlist**.

    >>> w3lib.url.url_query_cleaner("product.html?id=200&foo=bar&name=wired", ['id'], remove=True)
    'product.html?foo=bar&name=wired'
    >>> w3lib.url.url_query_cleaner("product.html?id=2&foo=bar&name=wired", ['id', 'foo'], remove=True)
    'product.html?name=wired'
    >>>

    By default, URL fragments are removed. If you need to preserve fragments,
    pass the ``keep_fragments`` argument as ``True``.

    >>> w3lib.url.url_query_cleaner('http://domain.tld/?bla=123#123123', ['bla'], remove=True, keep_fragments=True)
    'http://domain.tld/#123123'

    """

    if isinstance(parameterlist, (str, bytes)):
        parameterlist = [parameterlist]
    url, fragment = urldefrag(url)
    url = cast(str, url)
    fragment = cast(str, fragment)
    base, _, query = url.partition("?")
    seen = set()
    querylist = []
    for ksv in query.split(sep):
        if not ksv:
            continue
        k, _, _ = ksv.partition(kvsep)
        if unique and k in seen:
            continue
        elif remove and k in parameterlist:
            continue
        elif not remove and k not in parameterlist:
            continue
        else:
            querylist.append(ksv)
            seen.add(k)
<<<<<<< HEAD
    url = '?'.join([base, sep.join(querylist)]) if querylist else base
    if keep_fragments and fragment:
        url += '#' + fragment
    return url
=======
    url = "?".join([base, sep.join(querylist)]) if querylist else base
    if keep_fragments:
        url += "#" + fragment
    return cast(str, url)

>>>>>>> 97ac45b0

def _add_or_replace_parameters(url: str, params: Dict[str, str]) -> str:
    parsed = urlsplit(url)
    current_args = parse_qsl(parsed.query, keep_blank_values=True)

    new_args = []
    seen_params = set()
    for name, value in current_args:
        if name not in params:
            new_args.append((name, value))
        elif name not in seen_params:
            new_args.append((name, params[name]))
            seen_params.add(name)

    not_modified_args = [
        (name, value) for name, value in params.items() if name not in seen_params
    ]
    new_args += not_modified_args

    query = urlencode(new_args)
    return urlunsplit(parsed._replace(query=query))


def add_or_replace_parameter(url: str, name: str, new_value: str) -> str:
    """Add or remove a parameter to a given url

    >>> import w3lib.url
    >>> w3lib.url.add_or_replace_parameter('http://www.example.com/index.php', 'arg', 'v')
    'http://www.example.com/index.php?arg=v'
    >>> w3lib.url.add_or_replace_parameter('http://www.example.com/index.php?arg1=v1&arg2=v2&arg3=v3', 'arg4', 'v4')
    'http://www.example.com/index.php?arg1=v1&arg2=v2&arg3=v3&arg4=v4'
    >>> w3lib.url.add_or_replace_parameter('http://www.example.com/index.php?arg1=v1&arg2=v2&arg3=v3', 'arg3', 'v3new')
    'http://www.example.com/index.php?arg1=v1&arg2=v2&arg3=v3new'
    >>>

    """
    return _add_or_replace_parameters(url, {name: new_value})


def add_or_replace_parameters(url: str, new_parameters: Dict[str, str]) -> str:
    """Add or remove a parameters to a given url

    >>> import w3lib.url
    >>> w3lib.url.add_or_replace_parameters('http://www.example.com/index.php', {'arg': 'v'})
    'http://www.example.com/index.php?arg=v'
    >>> args = {'arg4': 'v4', 'arg3': 'v3new'}
    >>> w3lib.url.add_or_replace_parameters('http://www.example.com/index.php?arg1=v1&arg2=v2&arg3=v3', args)
    'http://www.example.com/index.php?arg1=v1&arg2=v2&arg3=v3new&arg4=v4'
    >>>

    """
    return _add_or_replace_parameters(url, new_parameters)


def path_to_file_uri(path: str) -> str:
    """Convert local filesystem path to legal File URIs as described in:
    http://en.wikipedia.org/wiki/File_URI_scheme
    """
    x = pathname2url(os.path.abspath(path))
    return f"file:///{x.lstrip('/')}"


def file_uri_to_path(uri: str) -> str:
    """Convert File URI to local filesystem path according to:
    http://en.wikipedia.org/wiki/File_URI_scheme
    """
    uri_path = urlparse(uri).path
    return url2pathname(uri_path)


def any_to_uri(uri_or_path: str) -> str:
    """If given a path name, return its File URI, otherwise return it
    unmodified
    """
    if os.path.splitdrive(uri_or_path)[0]:
        return path_to_file_uri(uri_or_path)
    u = urlparse(uri_or_path)
    return uri_or_path if u.scheme else path_to_file_uri(uri_or_path)


# ASCII characters.
_char = set(map(chr, range(127)))

# RFC 2045 token.
# pylint: disable=consider-using-f-string
_token = r"[{}]+".format(
    re.escape(
        "".join(
            _char
            -
            # Control characters.
            set(map(chr, range(0, 32)))
            -
            # tspecials and space.
            set('()<>@,;:\\"/[]?= ')
        )
    )
)

# RFC 822 quoted-string, without surrounding quotation marks.
# pylint: disable=consider-using-f-string
_quoted_string = r"(?:[{}]|(?:\\[{}]))*".format(
    re.escape("".join(_char - {'"', "\\", "\r"})), re.escape("".join(_char))
)

# Encode the regular expression strings to make them into bytes, as Python 3
# bytes have no format() method, but bytes must be passed to re.compile() in
# order to make a pattern object that can be used to match on bytes.

# RFC 2397 mediatype.
_mediatype_pattern = re.compile(r"{token}/{token}".format(token=_token).encode())
_mediatype_parameter_pattern = re.compile(
    r';({token})=(?:({token})|"({quoted})")'.format(
        token=_token, quoted=_quoted_string
    ).encode()
)


class ParseDataURIResult(NamedTuple):
    """Named tuple returned by :func:`parse_data_uri`."""

    #: MIME type type and subtype, separated by / (e.g. ``"text/plain"``).
    media_type: str
    #: MIME type parameters (e.g. ``{"charset": "US-ASCII"}``).
    media_type_parameters: Dict[str, str]
    #: Data, decoded if it was encoded in base64 format.
    data: bytes


def parse_data_uri(uri: StrOrBytes) -> ParseDataURIResult:
    """Parse a data: URI into :class:`ParseDataURIResult`."""
    if not isinstance(uri, bytes):
        uri = safe_url_string(uri).encode("ascii")

    try:
        scheme, uri = uri.split(b":", 1)
    except ValueError:
        raise ValueError("invalid URI")
    if scheme.lower() != b"data":
        raise ValueError("not a data URI")

    # RFC 3986 section 2.1 allows percent encoding to escape characters that
    # would be interpreted as delimiters, implying that actual delimiters
    # should not be percent-encoded.
    # Decoding before parsing will allow malformed URIs with percent-encoded
    # delimiters, but it makes parsing easier and should not affect
    # well-formed URIs, as the delimiters used in this URI scheme are not
    # allowed, percent-encoded or not, in tokens.
    uri = unquote_to_bytes(uri)

    media_type = "text/plain"
    media_type_params = {}

    m = _mediatype_pattern.match(uri)
    if m:
        media_type = m.group().decode()
        uri = uri[m.end() :]
    else:
        media_type_params["charset"] = "US-ASCII"

    while True:
        m = _mediatype_parameter_pattern.match(uri)
        if m:
            attribute, value, value_quoted = m.groups()
            if value_quoted:
                value = re.sub(rb"\\(.)", rb"\1", value_quoted)
            media_type_params[attribute.decode()] = value.decode()
            uri = uri[m.end() :]
        else:
            break

    try:
        is_base64, data = uri.split(b",", 1)
    except ValueError:
        raise ValueError("invalid data URI")
    if is_base64:
        if is_base64 != b";base64":
            raise ValueError("invalid data URI")
        data = base64.b64decode(data)

    return ParseDataURIResult(media_type, media_type_params, data)


__all__ = [
    "add_or_replace_parameter",
    "add_or_replace_parameters",
    "any_to_uri",
    "canonicalize_url",
    "file_uri_to_path",
    "is_url",
    "parse_data_uri",
    "path_to_file_uri",
    "safe_download_url",
    "safe_url_string",
    "url_query_cleaner",
    "url_query_parameter",
]


def _safe_ParseResult(
    parts: ParseResult, encoding: str = "utf8", path_encoding: str = "utf8"
) -> Tuple[str, str, str, str, str, str]:
    # IDNA encoding can fail for too long labels (>63 characters)
    # or missing labels (e.g. http://.example.com)
    try:
        netloc = parts.netloc.encode("idna").decode()
    except UnicodeError:
        netloc = parts.netloc

    return (
        parts.scheme,
        netloc,
        quote(parts.path.encode(path_encoding), _path_safe_chars),
        quote(parts.params.encode(path_encoding), _safe_chars),
        quote(parts.query.encode(encoding), _safe_chars),
        quote(parts.fragment.encode(encoding), _safe_chars),
    )


def canonicalize_url(
    url: Union[StrOrBytes, ParseResult],
    keep_blank_values: bool = True,
    keep_fragments: bool = False,
    encoding: Optional[str] = None,
) -> str:
    r"""Canonicalize the given url by applying the following procedures:

    - sort query arguments, first by key, then by value
    - percent encode paths ; non-ASCII characters are percent-encoded
      using UTF-8 (RFC-3986)
    - percent encode query arguments ; non-ASCII characters are percent-encoded
      using passed `encoding` (UTF-8 by default)
    - normalize all spaces (in query arguments) '+' (plus symbol)
    - normalize percent encodings case (%2f -> %2F)
    - remove query arguments with blank values (unless `keep_blank_values` is True)
    - remove fragments (unless `keep_fragments` is True)

    The url passed can be bytes or unicode, while the url returned is
    always a native str (bytes in Python 2, unicode in Python 3).

    >>> import w3lib.url
    >>>
    >>> # sorting query arguments
    >>> w3lib.url.canonicalize_url('http://www.example.com/do?c=3&b=5&b=2&a=50')
    'http://www.example.com/do?a=50&b=2&b=5&c=3'
    >>>
    >>> # UTF-8 conversion + percent-encoding of non-ASCII characters
    >>> w3lib.url.canonicalize_url('http://www.example.com/r\u00e9sum\u00e9')
    'http://www.example.com/r%C3%A9sum%C3%A9'
    >>>

    For more examples, see the tests in `tests/test_url.py`.
    """
    # If supplied `encoding` is not compatible with all characters in `url`,
    # fallback to UTF-8 as safety net.
    # UTF-8 can handle all Unicode characters,
    # so we should be covered regarding URL normalization,
    # if not for proper URL expected by remote website.
    try:
        scheme, netloc, path, params, query, fragment = _safe_ParseResult(
            parse_url(url), encoding=encoding or "utf8"
        )
    except UnicodeEncodeError:
        scheme, netloc, path, params, query, fragment = _safe_ParseResult(
            parse_url(url), encoding="utf8"
        )

    # 1. decode query-string as UTF-8 (or keep raw bytes),
    #    sort values,
    #    and percent-encode them back

    # Python's urllib.parse.parse_qsl does not work as wanted
    # for percent-encoded characters that do not match passed encoding,
    # they get lost.
    #
    # e.g., 'q=b%a3' becomes [('q', 'b\ufffd')]
    # (ie. with 'REPLACEMENT CHARACTER' (U+FFFD),
    #      instead of \xa3 that you get with Python2's parse_qsl)
    #
    # what we want here is to keep raw bytes, and percent encode them
    # so as to preserve whatever encoding what originally used.
    #
    # See https://tools.ietf.org/html/rfc3987#section-6.4:
    #
    # For example, it is possible to have a URI reference of
    # "http://www.example.org/r%E9sum%E9.xml#r%C3%A9sum%C3%A9", where the
    # document name is encoded in iso-8859-1 based on server settings, but
    # where the fragment identifier is encoded in UTF-8 according to
    # [XPointer]. The IRI corresponding to the above URI would be (in XML
    # notation)
    # "http://www.example.org/r%E9sum%E9.xml#r&#xE9;sum&#xE9;".
    # Similar considerations apply to query parts.  The functionality of
    # IRIs (namely, to be able to include non-ASCII characters) can only be
    # used if the query part is encoded in UTF-8.
    keyvals = parse_qsl_to_bytes(query, keep_blank_values)

    keyvals.sort()
    query = urlencode(keyvals)

    # 2. decode percent-encoded sequences in path as UTF-8 (or keep raw bytes)
    #    and percent-encode path again (this normalizes to upper-case %XX)
    uqp = _unquotepath(path)
    path = quote(uqp, _path_safe_chars) or "/"

    fragment = "" if not keep_fragments else fragment

    # every part should be safe already
    return urlunparse(
        (scheme, netloc.lower().rstrip(":"), path, params, query, fragment)
    )


def _unquotepath(path: str) -> bytes:
    for reserved in ("2f", "2F", "3f", "3F"):
        path = path.replace("%" + reserved, "%25" + reserved.upper())

    # standard lib's unquote() does not work for non-UTF-8
    # percent-escaped characters, they get lost.
    # e.g., '%a3' becomes 'REPLACEMENT CHARACTER' (U+FFFD)
    #
    # unquote_to_bytes() returns raw bytes instead
    return unquote_to_bytes(path)


def parse_url(
    url: Union[StrOrBytes, ParseResult], encoding: Optional[str] = None
) -> ParseResult:
    """Return urlparsed url from the given argument (which could be an already
    parsed url)
    """
    if isinstance(url, ParseResult):
        return url
    return urlparse(to_unicode(url, encoding))


def parse_qsl_to_bytes(
    qs: str, keep_blank_values: bool = False
) -> List[Tuple[bytes, bytes]]:
    """Parse a query given as a string argument.

    Data are returned as a list of name, value pairs as bytes.

    Arguments:

    qs: percent-encoded query string to be parsed

    keep_blank_values: flag indicating whether blank values in
        percent-encoded queries should be treated as blank strings.  A
        true value indicates that blanks should be retained as blank
        strings.  The default false value indicates that blank values
        are to be ignored and treated as if they were  not included.

    """
    # This code is the same as Python3's parse_qsl()
    # (at https://hg.python.org/cpython/rev/c38ac7ab8d9a)
    # except for the unquote(s, encoding, errors) calls replaced
    # with unquote_to_bytes(s)
    coerce_args = cast(Callable[..., Tuple[str, Callable]], _coerce_args)
    qs, _coerce_result = coerce_args(qs)
    pairs = [s2 for s1 in qs.split("&") for s2 in s1.split(";")]
    r = []
    for name_value in pairs:
        if not name_value:
            continue
        nv = name_value.split("=", 1)
        if len(nv) != 2:
            # Handle case of a control-name with no equal sign
            if keep_blank_values:
                nv.append("")
            else:
                continue
        if len(nv[1]) or keep_blank_values:
            name: StrOrBytes = nv[0].replace("+", " ")
            name = unquote_to_bytes(name)
            name = _coerce_result(name)
            value: StrOrBytes = nv[1].replace("+", " ")
            value = unquote_to_bytes(value)
            value = _coerce_result(value)
            r.append((cast(bytes, name), cast(bytes, value)))
    return r<|MERGE_RESOLUTION|>--- conflicted
+++ resolved
@@ -129,27 +129,6 @@
     if quote_path:
         path = quote(parts.path.encode(path_encoding), _path_safe_chars)
     else:
-<<<<<<< HEAD
-        path = to_native_str(parts.path)
-
-    # quote() in Python2 return type follows input type;
-    # quote() in Python3 always returns Unicode (native str)
-    return urlunsplit((
-        to_native_str(parts.scheme),
-        to_native_str(netloc).rstrip(':'),
-        path,
-        # encoding of query and fragment follows page encoding
-        # or form-charset (if known and passed)
-        quote(to_bytes(parts.query, encoding), _safe_chars),
-        quote(to_bytes(parts.fragment, encoding), _safe_chars),
-    ))
-
-
-_parent_dirs = re.compile(r'/?(\.\./)+')
-
-def safe_download_url(url, encoding='utf8', path_encoding='utf8'):
-    """ Make a url for download. This will call safe_url_string
-=======
         path = parts.path
 
     return urlunsplit(
@@ -170,7 +149,6 @@
     url: StrOrBytes, encoding: str = "utf8", path_encoding: str = "utf8"
 ) -> str:
     """Make a url for download. This will call safe_url_string
->>>>>>> 97ac45b0
     and then strip the fragment, if one exists. The path will
     be normalised.
 
@@ -296,18 +274,11 @@
         else:
             querylist.append(ksv)
             seen.add(k)
-<<<<<<< HEAD
-    url = '?'.join([base, sep.join(querylist)]) if querylist else base
-    if keep_fragments and fragment:
-        url += '#' + fragment
-    return url
-=======
     url = "?".join([base, sep.join(querylist)]) if querylist else base
     if keep_fragments:
         url += "#" + fragment
     return cast(str, url)
 
->>>>>>> 97ac45b0
 
 def _add_or_replace_parameters(url: str, params: Dict[str, str]) -> str:
     parsed = urlsplit(url)
