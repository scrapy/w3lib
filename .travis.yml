language: python
sudo: false
matrix:
  include:
    - python: 3.8
<<<<<<< HEAD
      env: TOXENV=flake8
=======
      env: TOXENV=security
>>>>>>> ba4454e7
    - python: 2.7
      env: TOXENV=py27
    - python: pypy
      env: TOXENV=pypy
    - python: 3.5
      env: TOXENV=py35
    - python: 3.6
      env: TOXENV=py36
    - python: 3.7
      env: TOXENV=py37
    - python: 3.8
      env: TOXENV=py38
    - python: pypy3
      env: TOXENV=pypy3
    - python: 3.7
      env: TOXENV=docs

install:
  # https://bitbucket.org/pypy/pypy/issues/2389/different-behavior-of-bytesdecode-utf8
  # The bug above causes Python 2 PyPy 7.1.0+ to fail one test, so below we
  # install 7.0.0. This can be removed once the Python 2 PyPy version in Travis
  # includes a fix.
  - |
      if [ "$TOXENV" = "pypy" ]; then
        export PYPY_VERSION="pypy-7.0.0-linux_x86_64-portable"
        wget "https://bitbucket.org/squeaky/portable-pypy/downloads/${PYPY_VERSION}.tar.bz2"
        tar -jxf ${PYPY_VERSION}.tar.bz2
        virtualenv --python="$PYPY_VERSION/bin/pypy" "$HOME/virtualenvs/$PYPY_VERSION"
        source "$HOME/virtualenvs/$PYPY_VERSION/bin/activate"
      fi
  - pip install -U tox twine wheel codecov
script: tox
after_success:
  - codecov

deploy:
  provider: pypi
  distributions: sdist bdist_wheel
  user: scrapy
  password:
    secure: gIMpTo+g15n4fmR2Aw4X6GqCpkhd2NyLK0E1OzJVQqDMFD2e296I2MEWJQ5etKFYP+xABllMao9sO+pBKZLXvVilhHa1PCO5v9Mo3i9TDvszW+o9iW4ArrMRkfZR2+NV47vff1KUkBHFuqRkzOks/NS9wMG6A3MXAa4EFkH9UhI=
  on:
    tags: true
    all_branches: true
    repo: scrapy/w3lib
    condition: "$TOXENV == py37"

cache:
  directories:
    - $HOME/.cache/pip<|MERGE_RESOLUTION|>--- conflicted
+++ resolved
@@ -3,11 +3,9 @@
 matrix:
   include:
     - python: 3.8
-<<<<<<< HEAD
+      env: TOXENV=security
+    - python: 3.8
       env: TOXENV=flake8
-=======
-      env: TOXENV=security
->>>>>>> ba4454e7
     - python: 2.7
       env: TOXENV=py27
     - python: pypy
