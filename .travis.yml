language: python
sudo: false
matrix:
  include:
<<<<<<< HEAD
    - python: 3.7
      env: TOXENV=pylint
=======
    - python: 3.8
      env: TOXENV=security
>>>>>>> 49a3e5b0
    - python: 2.7
      env: TOXENV=py27
    - python: pypy
      env: TOXENV=pypy
    - python: 3.4
      env: TOXENV=py34
    - python: 3.5
      env: TOXENV=py35
    - python: 3.6
      env: TOXENV=py36
    - python: 3.7
      env: TOXENV=py37
    - python: pypy3
      env: TOXENV=pypy3
    - python: 3.7
      env: TOXENV=docs

install:
  # https://bitbucket.org/pypy/pypy/issues/2389/different-behavior-of-bytesdecode-utf8
  # The bug above causes Python 2 PyPy 7.1.0+ to fail one test, so below we
  # install 7.0.0. This can be removed once the Python 2 PyPy version in Travis
  # includes a fix.
  - |
      if [ "$TOXENV" = "pypy" ]; then
        export PYPY_VERSION="pypy-7.0.0-linux_x86_64-portable"
        wget "https://bitbucket.org/squeaky/portable-pypy/downloads/${PYPY_VERSION}.tar.bz2"
        tar -jxf ${PYPY_VERSION}.tar.bz2
        virtualenv --python="$PYPY_VERSION/bin/pypy" "$HOME/virtualenvs/$PYPY_VERSION"
        source "$HOME/virtualenvs/$PYPY_VERSION/bin/activate"
      fi
  - pip install -U tox twine wheel codecov
script: tox
after_success:
  - codecov

deploy:
  provider: pypi
  distributions: sdist bdist_wheel
  user: scrapy
  password:
    secure: gIMpTo+g15n4fmR2Aw4X6GqCpkhd2NyLK0E1OzJVQqDMFD2e296I2MEWJQ5etKFYP+xABllMao9sO+pBKZLXvVilhHa1PCO5v9Mo3i9TDvszW+o9iW4ArrMRkfZR2+NV47vff1KUkBHFuqRkzOks/NS9wMG6A3MXAa4EFkH9UhI=
  on:
    tags: true
    all_branches: true
    repo: scrapy/w3lib
    condition: "$TOXENV == py27"

cache:
  directories:
    - $HOME/.cache/pip<|MERGE_RESOLUTION|>--- conflicted
+++ resolved
@@ -2,13 +2,10 @@
 sudo: false
 matrix:
   include:
-<<<<<<< HEAD
-    - python: 3.7
-      env: TOXENV=pylint
-=======
     - python: 3.8
       env: TOXENV=security
->>>>>>> 49a3e5b0
+    - python: 3.8
+      env: TOXENV=pylint
     - python: 2.7
       env: TOXENV=py27
     - python: pypy
