--- conflicted
+++ resolved
@@ -28,9 +28,14 @@
       env: TOXENV=py35
     - python: 3.6
       env: TOXENV=py36
-<<<<<<< HEAD
+    - python: 3.7
+      env: TOXENV=py37
+      dist: xenial
+      sudo: true
+    - python: 3.5
+      env: TOXENV=pypy3
     # this env is added to test scurl implementation of canonicalize_url
-    - python: 3.6
+    - python: 3.7
       env: TOXENV=scurl
       sudo: required
       dist: trusty
@@ -46,14 +51,6 @@
         - sudo unlink /usr/bin/gcc && sudo ln -s /usr/bin/gcc-5 /usr/bin/gcc
         - sudo unlink /usr/bin/g++ && sudo ln -s /usr/bin/g++-5 /usr/bin/g++
         - tox
-=======
-    - python: 3.7
-      env: TOXENV=py37
-      dist: xenial
-      sudo: true
-    - python: 3.5
-      env: TOXENV=pypy3
->>>>>>> 165f1654
 
 install:
   - |
