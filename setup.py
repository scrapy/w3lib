--- conflicted
+++ resolved
@@ -59,15 +59,11 @@
     include_package_data=True,
     zip_safe=False,
     platforms=["Any"],
-<<<<<<< HEAD
-    python_requires=">=3.7",
+    python_requires=">=3.8",
     install_requires=[
         "idna",
     ],
     ext_modules=extensions,
-=======
-    python_requires=">=3.8",
->>>>>>> 73bfd652
     classifiers=[
         "Development Status :: 5 - Production/Stable",
         "License :: OSI Approved :: BSD License",
