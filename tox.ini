--- conflicted
+++ resolved
@@ -4,11 +4,7 @@
 # and then run "tox" from this directory.
 
 [tox]
-<<<<<<< HEAD
-envlist = py37, py38, py39, py310, pypy3, docs, security, flake8, pylint, black, typing
-=======
 envlist = py38, py39, py310, py311, py312, pypy3, docs, security, flake8, pylint, black, typing
->>>>>>> 73bfd652
 
 [testenv]
 deps =
