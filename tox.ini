--- conflicted
+++ resolved
@@ -16,21 +16,18 @@
         --cov=w3lib --cov-report=term \
         {posargs:w3lib tests}
 
-<<<<<<< HEAD
+[testenv:security]
+deps =
+    bandit
+commands =
+    bandit -r -c .bandit.yml {posargs:w3lib}
+
 [testenv:pylint]
-basepython = python3.7
 deps =
     {[testenv]deps}
     pylint
 commands =
     pylint conftest.py docs setup.py tests w3lib
-=======
-[testenv:security]
-deps =
-    bandit
-commands =
-    bandit -r -c .bandit.yml {posargs:w3lib}
->>>>>>> 49a3e5b0
 
 [docs]
 changedir = docs
