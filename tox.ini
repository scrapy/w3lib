--- conflicted
+++ resolved
@@ -22,14 +22,6 @@
 commands =
     bandit -r -c .bandit.yml {posargs:w3lib}
 
-<<<<<<< HEAD
-[testenv:pylint]
-deps =
-    {[testenv]deps}
-    pylint
-commands =
-    pylint conftest.py docs setup.py tests w3lib
-=======
 [testenv:flake8]
 basepython = python3
 deps =
@@ -37,7 +29,13 @@
     pytest-flake8
 commands =
     pytest --flake8
->>>>>>> 4909d56a
+
+[testenv:pylint]
+deps =
+    {[testenv]deps}
+    pylint
+commands =
+    pylint conftest.py docs setup.py tests w3lib
 
 [docs]
 changedir = docs
