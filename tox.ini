--- conflicted
+++ resolved
@@ -16,7 +16,6 @@
         --cov=w3lib --cov-report=term \
         {posargs:w3lib tests}
 
-<<<<<<< HEAD
 [testenv:pylint]
 basepython = python3.7
 deps =
@@ -24,7 +23,7 @@
     pylint
 commands =
     pylint conftest.py docs setup.py tests w3lib
-=======
+
 [docs]
 changedir = docs
 deps =
@@ -35,5 +34,4 @@
 changedir = {[docs]changedir}
 deps = {[docs]deps}
 commands =
-    sphinx-build -W -b html . {envtmpdir}/html
->>>>>>> 1f3a290b
+    sphinx-build -W -b html . {envtmpdir}/html