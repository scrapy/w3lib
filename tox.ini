# Tox (http://tox.testrun.org/) is a tool for running tests
# in multiple virtualenvs. This configuration file will run the
# test suite on all supported python versions. To use it, "pip install tox"
# and then run "tox" from this directory.

[tox]
<<<<<<< HEAD
envlist = py27, pypy, py33, py34, py35, py36, pypy3, scurl, scurl27
=======
envlist = py27, pypy, py34, py35, py36, py37, pypy3
>>>>>>> 165f1654

[testenv]
deps =
    pytest !=3.1.1, !=3.1.2
    pytest-cov
commands =
    py.test \
        --doctest-modules \
        --cov=w3lib --cov-report=term \
        {posargs:w3lib tests}

[testenv:scurl]
deps =
    {[testenv]deps}
    git+git://github.com/scrapy/scurl.git
commands =
    python -c "from scurl import canonicalize_url"
    {[testenv]commands}

[testenv:scurl27]
basepython = python2.7
deps =
    {[testenv:scurl]deps}
commands =
    {[testenv:scurl]commands}<|MERGE_RESOLUTION|>--- conflicted
+++ resolved
@@ -4,11 +4,7 @@
 # and then run "tox" from this directory.
 
 [tox]
-<<<<<<< HEAD
-envlist = py27, pypy, py33, py34, py35, py36, pypy3, scurl, scurl27
-=======
-envlist = py27, pypy, py34, py35, py36, py37, pypy3
->>>>>>> 165f1654
+envlist = py27, pypy, py34, py35, py36, py37, pypy3, scurl, scurl27
 
 [testenv]
 deps =
