# Tox (http://tox.testrun.org/) is a tool for running tests
# in multiple virtualenvs. This configuration file will run the
# test suite on all supported python versions. To use it, "pip install tox"
# and then run "tox" from this directory.

[tox]
<<<<<<< HEAD
envlist = py36, py37, py38, pypy3, docs, security, flake8, pylint, black
=======
envlist = py27, pypy, py35, py36, py37, py38, py39, py310, pypy3, docs, security, flake8, pylint, black
>>>>>>> 2d76c999

[testenv]
deps =
    pytest !=3.1.1, !=3.1.2
    pytest-cov
commands =
    pytest \
        --doctest-modules \
        --cov=w3lib --cov-report=term --cov-report=xml \
        {posargs:w3lib tests}

[testenv:security]
deps =
    bandit
commands =
    bandit -r -c .bandit.yml {posargs:w3lib}

[testenv:typing]
basepython = python3
deps =
    # mypy would error if pytest (or its sub) not found
    pytest
    mypy==0.910
commands =
    mypy --show-error-codes {posargs: w3lib tests}

[testenv:flake8]
basepython = python3
deps =
    {[testenv]deps}
    pytest-flake8
commands =
    pytest --flake8

[testenv:pylint]
deps =
    {[testenv]deps}
    pylint
commands =
    pylint conftest.py docs setup.py tests w3lib

[testenv:black]
deps =
    black
commands =
    black --check {posargs:conftest.py setup.py tests w3lib}

[docs]
changedir = docs
deps = -rdocs/requirements.txt

[testenv:docs]
changedir = {[docs]changedir}
deps = {[docs]deps}
commands =
    sphinx-build -W -b html . {envtmpdir}/html<|MERGE_RESOLUTION|>--- conflicted
+++ resolved
@@ -4,11 +4,7 @@
 # and then run "tox" from this directory.
 
 [tox]
-<<<<<<< HEAD
-envlist = py36, py37, py38, pypy3, docs, security, flake8, pylint, black
-=======
-envlist = py27, pypy, py35, py36, py37, py38, py39, py310, pypy3, docs, security, flake8, pylint, black
->>>>>>> 2d76c999
+envlist = py36, py37, py38, py39, py310, pypy3, docs, security, flake8, pylint, black
 
 [testenv]
 deps =
