# Tox (http://tox.testrun.org/) is a tool for running tests
# in multiple virtualenvs. This configuration file will run the
# test suite on all supported python versions. To use it, "pip install tox"
# and then run "tox" from this directory.

[tox]
envlist = py27, pypy, py35, py36, py37, py38, pypy3, docs

[testenv]
deps =
    pytest !=3.1.1, !=3.1.2
    pytest-cov
commands =
    py.test \
        --doctest-modules \
        --cov=w3lib --cov-report=term \
        {posargs:w3lib tests}

<<<<<<< HEAD
[testenv:flake8]
basepython = python3
deps =
    {[testenv]deps}
    pytest-flake8
commands =
    pytest --flake8
=======
[testenv:security]
deps =
    bandit
commands =
    bandit -r -c .bandit.yml {posargs:w3lib}
>>>>>>> ba4454e7

[docs]
changedir = docs
deps = -rdocs/requirements.txt

[testenv:docs]
changedir = {[docs]changedir}
deps = {[docs]deps}
commands =
    sphinx-build -W -b html . {envtmpdir}/html<|MERGE_RESOLUTION|>--- conflicted
+++ resolved
@@ -16,7 +16,12 @@
         --cov=w3lib --cov-report=term \
         {posargs:w3lib tests}
 
-<<<<<<< HEAD
+[testenv:security]
+deps =
+    bandit
+commands =
+    bandit -r -c .bandit.yml {posargs:w3lib}
+
 [testenv:flake8]
 basepython = python3
 deps =
@@ -24,13 +29,6 @@
     pytest-flake8
 commands =
     pytest --flake8
-=======
-[testenv:security]
-deps =
-    bandit
-commands =
-    bandit -r -c .bandit.yml {posargs:w3lib}
->>>>>>> ba4454e7
 
 [docs]
 changedir = docs
