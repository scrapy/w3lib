import os
import unittest
from urllib.parse import urlparse

import pytest

from w3lib.url import (
    add_or_replace_parameter,
    add_or_replace_parameters,
    any_to_uri,
    canonicalize_url,
    file_uri_to_path,
    is_url,
    parse_data_uri,
    parse_url,
    path_to_file_uri,
    safe_download_url,
    safe_url_string,
    url_query_parameter,
    url_query_cleaner,
)


class UrlTests(unittest.TestCase):
    def test_safe_url_string(self):
        # Motoko Kusanagi (Cyborg from Ghost in the Shell)
        motoko = "\u8349\u8599 \u7d20\u5b50"
        self.assertEqual(
            safe_url_string(motoko),  # note the %20 for space
            "%E8%8D%89%E8%96%99%20%E7%B4%A0%E5%AD%90",
        )
        self.assertEqual(
            safe_url_string(motoko), safe_url_string(safe_url_string(motoko))
        )
        self.assertEqual(safe_url_string("©"), "%C2%A9")  # copyright symbol
        # page-encoding does not affect URL path
        self.assertEqual(safe_url_string("©", "iso-8859-1"), "%C2%A9")
        # path_encoding does
        self.assertEqual(safe_url_string("©", path_encoding="iso-8859-1"), "%A9")
        self.assertEqual(
            safe_url_string("http://www.example.org/"), "http://www.example.org/"
        )

        alessi = "/ecommerce/oggetto/Te \xf2/tea-strainer/1273"

        self.assertEqual(
            safe_url_string(alessi), "/ecommerce/oggetto/Te%20%C3%B2/tea-strainer/1273"
        )

        self.assertEqual(
            safe_url_string(
                "http://www.example.com/test?p(29)url(http://www.another.net/page)"
            ),
            "http://www.example.com/test?p(29)url(http://www.another.net/page)",
        )
        self.assertEqual(
            safe_url_string(
                "http://www.example.com/Brochures_&_Paint_Cards&PageSize=200"
            ),
            "http://www.example.com/Brochures_&_Paint_Cards&PageSize=200",
        )

        # page-encoding does not affect URL path
        # we still end up UTF-8 encoding characters before percent-escaping
        safeurl = safe_url_string("http://www.example.com/£")
        self.assertTrue(isinstance(safeurl, str))
        self.assertEqual(safeurl, "http://www.example.com/%C2%A3")

        safeurl = safe_url_string("http://www.example.com/£", encoding="utf-8")
        self.assertTrue(isinstance(safeurl, str))
        self.assertEqual(safeurl, "http://www.example.com/%C2%A3")

        safeurl = safe_url_string("http://www.example.com/£", encoding="latin-1")
        self.assertTrue(isinstance(safeurl, str))
        self.assertEqual(safeurl, "http://www.example.com/%C2%A3")

        safeurl = safe_url_string("http://www.example.com/£", path_encoding="latin-1")
        self.assertTrue(isinstance(safeurl, str))
        self.assertEqual(safeurl, "http://www.example.com/%A3")

        self.assertTrue(isinstance(safe_url_string(b"http://example.com/"), str))

    def test_safe_url_string_remove_ascii_tab_and_newlines(self):
        self.assertEqual(
            safe_url_string("http://example.com/test\n.html"),
            "http://example.com/test.html",
        )
        self.assertEqual(
            safe_url_string("http://example.com/test\t.html"),
            "http://example.com/test.html",
        )
        self.assertEqual(
            safe_url_string("http://example.com/test\r.html"),
            "http://example.com/test.html",
        )
        self.assertEqual(
            safe_url_string("http://example.com/test\r.html\n"),
            "http://example.com/test.html",
        )
        self.assertEqual(
            safe_url_string("http://example.com/test\r\n.html\t"),
            "http://example.com/test.html",
        )
        self.assertEqual(
            safe_url_string("http://example.com/test\a\n.html"),
            "http://example.com/test%07.html",
        )

    def test_safe_url_string_unsafe_chars(self):
        safeurl = safe_url_string(
            r"http://localhost:8001/unwise{,},|,\,^,[,],`?|=[]&[]=|"
        )
        self.assertEqual(
            safeurl, r"http://localhost:8001/unwise%7B,%7D,|,%5C,%5E,[,],%60?|=[]&[]=|"
        )

    def test_safe_url_string_quote_path(self):
        safeurl = safe_url_string('http://google.com/"hello"', quote_path=True)
        self.assertEqual(safeurl, "http://google.com/%22hello%22")

        safeurl = safe_url_string('http://google.com/"hello"', quote_path=False)
        self.assertEqual(safeurl, 'http://google.com/"hello"')

        safeurl = safe_url_string('http://google.com/"hello"')
        self.assertEqual(safeurl, "http://google.com/%22hello%22")

    def test_safe_url_string_with_query(self):
        safeurl = safe_url_string("http://www.example.com/£?unit=µ")
        self.assertTrue(isinstance(safeurl, str))
        self.assertEqual(safeurl, "http://www.example.com/%C2%A3?unit=%C2%B5")

        safeurl = safe_url_string("http://www.example.com/£?unit=µ", encoding="utf-8")
        self.assertTrue(isinstance(safeurl, str))
        self.assertEqual(safeurl, "http://www.example.com/%C2%A3?unit=%C2%B5")

        safeurl = safe_url_string("http://www.example.com/£?unit=µ", encoding="latin-1")
        self.assertTrue(isinstance(safeurl, str))
        self.assertEqual(safeurl, "http://www.example.com/%C2%A3?unit=%B5")

        safeurl = safe_url_string(
            "http://www.example.com/£?unit=µ", path_encoding="latin-1"
        )
        self.assertTrue(isinstance(safeurl, str))
        self.assertEqual(safeurl, "http://www.example.com/%A3?unit=%C2%B5")

        safeurl = safe_url_string(
            "http://www.example.com/£?unit=µ",
            encoding="latin-1",
            path_encoding="latin-1",
        )
        self.assertTrue(isinstance(safeurl, str))
        self.assertEqual(safeurl, "http://www.example.com/%A3?unit=%B5")

    def test_safe_url_string_misc(self):
        # mixing Unicode and percent-escaped sequences
        safeurl = safe_url_string("http://www.example.com/£?unit=%C2%B5")
        self.assertTrue(isinstance(safeurl, str))
        self.assertEqual(safeurl, "http://www.example.com/%C2%A3?unit=%C2%B5")

        safeurl = safe_url_string("http://www.example.com/%C2%A3?unit=µ")
        self.assertTrue(isinstance(safeurl, str))
        self.assertEqual(safeurl, "http://www.example.com/%C2%A3?unit=%C2%B5")

    def test_safe_url_string_bytes_input(self):
        safeurl = safe_url_string(b"http://www.example.com/")
        self.assertTrue(isinstance(safeurl, str))
        self.assertEqual(safeurl, "http://www.example.com/")

        # bytes input is assumed to be UTF-8
        safeurl = safe_url_string(b"http://www.example.com/\xc2\xb5")
        self.assertTrue(isinstance(safeurl, str))
        self.assertEqual(safeurl, "http://www.example.com/%C2%B5")

        # page-encoding encoded bytes still end up as UTF-8 sequences in path
        safeurl = safe_url_string(b"http://www.example.com/\xb5", encoding="latin1")
        self.assertTrue(isinstance(safeurl, str))
        self.assertEqual(safeurl, "http://www.example.com/%C2%B5")

        safeurl = safe_url_string(
            b"http://www.example.com/\xa3?unit=\xb5", encoding="latin1"
        )
        self.assertTrue(isinstance(safeurl, str))
        self.assertEqual(safeurl, "http://www.example.com/%C2%A3?unit=%B5")

    def test_safe_url_string_bytes_input_nonutf8(self):
        # latin1
        safeurl = safe_url_string(b"http://www.example.com/\xa3?unit=\xb5")
        self.assertTrue(isinstance(safeurl, str))
        self.assertEqual(safeurl, "http://www.example.com/%A3?unit=%B5")

        # cp1251
        # >>> 'Россия'.encode('cp1251')
        # '\xd0\xee\xf1\xf1\xe8\xff'
        safeurl = safe_url_string(
            b"http://www.example.com/country/\xd0\xee\xf1\xf1\xe8\xff"
        )
        self.assertTrue(isinstance(safeurl, str))
        self.assertEqual(safeurl, "http://www.example.com/country/%D0%EE%F1%F1%E8%FF")

    def test_safe_url_idna(self):
        # adapted from:
        # https://ssl.icu-project.org/icu-bin/idnbrowser
        # http://unicode.org/faq/idn.html
        # + various others
        websites = (
            (
                "http://www.färgbolaget.nu/färgbolaget",
                "http://www.xn--frgbolaget-q5a.nu/f%C3%A4rgbolaget",
            ),
            (
                "http://www.räksmörgås.se/?räksmörgås=yes",
                "http://www.xn--rksmrgs-5wao1o.se/?r%C3%A4ksm%C3%B6rg%C3%A5s=yes",
            ),
            (
                "http://www.brændendekærlighed.com/brændende/kærlighed",
                "http://www.xn--brndendekrlighed-vobh.com/br%C3%A6ndende/k%C3%A6rlighed",
            ),
            ("http://www.예비교사.com", "http://www.xn--9d0bm53a3xbzui.com"),
            ("http://理容ナカムラ.com", "http://xn--lck1c3crb1723bpq4a.com"),
            ("http://あーるいん.com", "http://xn--l8je6s7a45b.com"),
            # --- real websites ---
            # in practice, this redirect (301) to http://www.buecher.de/?q=b%C3%BCcher
            (
                "http://www.bücher.de/?q=bücher",
                "http://www.xn--bcher-kva.de/?q=b%C3%BCcher",
            ),
            # Japanese
            (
                "http://はじめよう.みんな/?query=サ&maxResults=5",
                "http://xn--p8j9a0d9c9a.xn--q9jyb4c/?query=%E3%82%B5&maxResults=5",
            ),
            # Russian
            ("http://кто.рф/", "http://xn--j1ail.xn--p1ai/"),
            (
                "http://кто.рф/index.php?domain=Что",
                "http://xn--j1ail.xn--p1ai/index.php?domain=%D0%A7%D1%82%D0%BE",
            ),
            # Korean
            ("http://내도메인.한국/", "http://xn--220b31d95hq8o.xn--3e0b707e/"),
            (
                "http://맨체스터시티축구단.한국/",
                "http://xn--2e0b17htvgtvj9haj53ccob62ni8d.xn--3e0b707e/",
            ),
            # Arabic
            ("http://nic.شبكة", "http://nic.xn--ngbc5azd"),
            # Chinese
            ("https://www.贷款.在线", "https://www.xn--0kwr83e.xn--3ds443g"),
            ("https://www2.xn--0kwr83e.在线", "https://www2.xn--0kwr83e.xn--3ds443g"),
            ("https://www3.贷款.xn--3ds443g", "https://www3.xn--0kwr83e.xn--3ds443g"),
        )
        for idn_input, safe_result in websites:
            safeurl = safe_url_string(idn_input)
            self.assertEqual(safeurl, safe_result)

        # make sure the safe URL is unchanged when made safe a 2nd time
        for _, safe_result in websites:
            safeurl = safe_url_string(safe_result)
            self.assertEqual(safeurl, safe_result)

    def test_safe_url_idna_encoding_failure(self):
        # missing DNS label
        self.assertEqual(
            safe_url_string("http://.example.com/résumé?q=résumé"),
            "http://.example.com/r%C3%A9sum%C3%A9?q=r%C3%A9sum%C3%A9",
        )

        # DNS label too long
        self.assertEqual(
            safe_url_string(
                "http://www.{label}.com/résumé?q=résumé".format(label="example" * 11)
            ),
            "http://www.{label}.com/r%C3%A9sum%C3%A9?q=r%C3%A9sum%C3%A9".format(
                label="example" * 11
            ),
        )

    def test_safe_url_port_number(self):
        self.assertEqual(
            safe_url_string("http://www.example.com:80/résumé?q=résumé"),
            "http://www.example.com:80/r%C3%A9sum%C3%A9?q=r%C3%A9sum%C3%A9",
        )
        self.assertEqual(
            safe_url_string("http://www.example.com:/résumé?q=résumé"),
            "http://www.example.com/r%C3%A9sum%C3%A9?q=r%C3%A9sum%C3%A9",
        )

    def test_safe_url_string_preserve_nonfragment_hash(self):
        # don't decode `%23` to `#`
        self.assertEqual(
            safe_url_string("http://www.example.com/path/to/%23/foo/bar"),
            "http://www.example.com/path/to/%23/foo/bar",
        )
        self.assertEqual(
            safe_url_string("http://www.example.com/path/to/%23/foo/bar#frag"),
            "http://www.example.com/path/to/%23/foo/bar#frag",
        )
        self.assertEqual(
            safe_url_string(
                "http://www.example.com/path/to/%23/foo/bar?url=http%3A%2F%2Fwww.example.com%2Fpath%2Fto%2F%23%2Fbar%2Ffoo"
            ),
            "http://www.example.com/path/to/%23/foo/bar?url=http%3A%2F%2Fwww.example.com%2Fpath%2Fto%2F%23%2Fbar%2Ffoo",
        )
        self.assertEqual(
            safe_url_string(
                "http://www.example.com/path/to/%23/foo/bar?url=http%3A%2F%2Fwww.example.com%2F%2Fpath%2Fto%2F%23%2Fbar%2Ffoo#frag"
            ),
            "http://www.example.com/path/to/%23/foo/bar?url=http%3A%2F%2Fwww.example.com%2F%2Fpath%2Fto%2F%23%2Fbar%2Ffoo#frag",
        )

    def test_safe_download_url(self):
        self.assertEqual(
            safe_download_url("http://www.example.org"), "http://www.example.org/"
        )
        self.assertEqual(
            safe_download_url("http://www.example.org/../"), "http://www.example.org/"
        )
        self.assertEqual(
            safe_download_url("http://www.example.org/../../images/../image"),
            "http://www.example.org/image",
        )
        self.assertEqual(
            safe_download_url("http://www.example.org/dir/"),
            "http://www.example.org/dir/",
        )
        self.assertEqual(
            safe_download_url(b"http://www.example.org/dir/"),
            "http://www.example.org/dir/",
        )

        # Encoding related tests
        self.assertEqual(
            safe_download_url(
                b"http://www.example.org?\xa3",
                encoding="latin-1",
                path_encoding="latin-1",
            ),
            "http://www.example.org/?%A3",
        )
        self.assertEqual(
            safe_download_url(
                b"http://www.example.org?\xc2\xa3",
                encoding="utf-8",
                path_encoding="utf-8",
            ),
            "http://www.example.org/?%C2%A3",
        )
        self.assertEqual(
            safe_download_url(
                b"http://www.example.org/\xc2\xa3?\xc2\xa3",
                encoding="utf-8",
                path_encoding="latin-1",
            ),
            "http://www.example.org/%A3?%C2%A3",
        )

    def test_is_url(self):
        self.assertTrue(is_url("http://www.example.org"))
        self.assertTrue(is_url("https://www.example.org"))
        self.assertTrue(is_url("file:///some/path"))
        self.assertFalse(is_url("foo://bar"))
        self.assertFalse(is_url("foo--bar"))

    def test_url_query_parameter(self):
<<<<<<< HEAD
        self.assertEqual(url_query_parameter("product.html?id=200&foo=bar", "id"),
                         '200')
        self.assertEqual(url_query_parameter("product.html?id=200&foo=bar", "notthere", "mydefault"),
                         'mydefault')
        self.assertEqual(url_query_parameter("product.html?id=", "id"),
                         None)
        self.assertEqual(url_query_parameter("product.html?id=", "id", keep_blank_values=1),
                         '')
        self.assertEqual(url_query_parameter("product.html?id=200;foo=bar", "id", separator=';'),
                         '200')
=======
        self.assertEqual(
            url_query_parameter("product.html?id=200&foo=bar", "id"), "200"
        )
        self.assertEqual(
            url_query_parameter("product.html?id=200&foo=bar", "notthere", "mydefault"),
            "mydefault",
        )
        self.assertEqual(url_query_parameter("product.html?id=", "id"), None)
        self.assertEqual(
            url_query_parameter("product.html?id=", "id", keep_blank_values=1), ""
        )
>>>>>>> 101d438d

    def test_url_query_parameter_2(self):
        """
        This problem was seen several times in the feeds. Sometime affiliate URLs contains
        nested encoded affiliate URL with direct URL as parameters. For example:
        aff_url1 = 'http://www.tkqlhce.com/click-2590032-10294381?url=http%3A%2F%2Fwww.argos.co.uk%2Fwebapp%2Fwcs%2Fstores%2Fservlet%2FArgosCreateReferral%3FstoreId%3D10001%26langId%3D-1%26referrer%3DCOJUN%26params%3Dadref%253DGarden+and+DIY-%3EGarden+furniture-%3EChildren%26%2339%3Bs+garden+furniture%26referredURL%3Dhttp%3A%2F%2Fwww.argos.co.uk%2Fwebapp%2Fwcs%2Fstores%2Fservlet%2FProductDisplay%253FstoreId%253D10001%2526catalogId%253D1500001501%2526productId%253D1500357023%2526langId%253D-1'
        the typical code to extract needed URL from it is:
        aff_url2 = url_query_parameter(aff_url1, 'url')
        after this aff2_url is:
        'http://www.argos.co.uk/webapp/wcs/stores/servlet/ArgosCreateReferral?storeId=10001&langId=-1&referrer=COJUN&params=adref%3DGarden and DIY->Garden furniture->Children&#39;s gardenfurniture&referredURL=http://www.argos.co.uk/webapp/wcs/stores/servlet/ProductDisplay%3FstoreId%3D10001%26catalogId%3D1500001501%26productId%3D1500357023%26langId%3D-1'
        the direct URL extraction is
        url = url_query_parameter(aff_url2, 'referredURL')
        but this will not work, because aff_url2 contains &#39; (comma sign encoded in the feed)
        and the URL extraction will fail, current workaround was made in the spider,
        just a replace for &#39; to %27
        """
        return  # FIXME: this test should pass but currently doesnt
        # correct case
        aff_url1 = "http://www.anrdoezrs.net/click-2590032-10294381?url=http%3A%2F%2Fwww.argos.co.uk%2Fwebapp%2Fwcs%2Fstores%2Fservlet%2FArgosCreateReferral%3FstoreId%3D10001%26langId%3D-1%26referrer%3DCOJUN%26params%3Dadref%253DGarden+and+DIY-%3EGarden+furniture-%3EGarden+table+and+chair+sets%26referredURL%3Dhttp%3A%2F%2Fwww.argos.co.uk%2Fwebapp%2Fwcs%2Fstores%2Fservlet%2FProductDisplay%253FstoreId%253D10001%2526catalogId%253D1500001501%2526productId%253D1500357199%2526langId%253D-1"
        aff_url2 = url_query_parameter(aff_url1, "url")
        self.assertEqual(
            aff_url2,
            "http://www.argos.co.uk/webapp/wcs/stores/servlet/ArgosCreateReferral?storeId=10001&langId=-1&referrer=COJUN&params=adref%3DGarden and DIY->Garden furniture->Garden table and chair sets&referredURL=http://www.argos.co.uk/webapp/wcs/stores/servlet/ProductDisplay%3FstoreId%3D10001%26catalogId%3D1500001501%26productId%3D1500357199%26langId%3D-1",
        )
        prod_url = url_query_parameter(aff_url2, "referredURL")
        self.assertEqual(
            prod_url,
            "http://www.argos.co.uk/webapp/wcs/stores/servlet/ProductDisplay?storeId=10001&catalogId=1500001501&productId=1500357199&langId=-1",
        )
        # weird case
        aff_url1 = "http://www.tkqlhce.com/click-2590032-10294381?url=http%3A%2F%2Fwww.argos.co.uk%2Fwebapp%2Fwcs%2Fstores%2Fservlet%2FArgosCreateReferral%3FstoreId%3D10001%26langId%3D-1%26referrer%3DCOJUN%26params%3Dadref%253DGarden+and+DIY-%3EGarden+furniture-%3EChildren%26%2339%3Bs+garden+furniture%26referredURL%3Dhttp%3A%2F%2Fwww.argos.co.uk%2Fwebapp%2Fwcs%2Fstores%2Fservlet%2FProductDisplay%253FstoreId%253D10001%2526catalogId%253D1500001501%2526productId%253D1500357023%2526langId%253D-1"
        aff_url2 = url_query_parameter(aff_url1, "url")
        self.assertEqual(
            aff_url2,
            "http://www.argos.co.uk/webapp/wcs/stores/servlet/ArgosCreateReferral?storeId=10001&langId=-1&referrer=COJUN&params=adref%3DGarden and DIY->Garden furniture->Children&#39;s garden furniture&referredURL=http://www.argos.co.uk/webapp/wcs/stores/servlet/ProductDisplay%3FstoreId%3D10001%26catalogId%3D1500001501%26productId%3D1500357023%26langId%3D-1",
        )
        prod_url = url_query_parameter(aff_url2, "referredURL")
        # fails, prod_url is None now
        self.assertEqual(
            prod_url,
            "http://www.argos.co.uk/webapp/wcs/stores/servlet/ProductDisplay?storeId=10001&catalogId=1500001501&productId=1500357023&langId=-1",
        )

    def test_add_or_replace_parameter(self):
        url = "http://domain/test"
        self.assertEqual(
            add_or_replace_parameter(url, "arg", "v"), "http://domain/test?arg=v"
        )
        url = "http://domain/test?arg1=v1&arg2=v2&arg3=v3"
        self.assertEqual(
            add_or_replace_parameter(url, "arg4", "v4"),
            "http://domain/test?arg1=v1&arg2=v2&arg3=v3&arg4=v4",
        )
        self.assertEqual(
            add_or_replace_parameter(url, "arg3", "nv3"),
            "http://domain/test?arg1=v1&arg2=v2&arg3=nv3",
        )

        self.assertEqual(
            add_or_replace_parameter(
                "http://domain/moreInfo.asp?prodID=", "prodID", "20"
            ),
            "http://domain/moreInfo.asp?prodID=20",
        )
        url = "http://rmc-offers.co.uk/productlist.asp?BCat=2%2C60&CatID=60"
        self.assertEqual(
            add_or_replace_parameter(url, "BCat", "newvalue"),
            "http://rmc-offers.co.uk/productlist.asp?BCat=newvalue&CatID=60",
        )
        url = "http://rmc-offers.co.uk/productlist.asp?BCat=2,60&CatID=60"
        self.assertEqual(
            add_or_replace_parameter(url, "BCat", "newvalue"),
            "http://rmc-offers.co.uk/productlist.asp?BCat=newvalue&CatID=60",
        )
        url = "http://rmc-offers.co.uk/productlist.asp?"
        self.assertEqual(
            add_or_replace_parameter(url, "BCat", "newvalue"),
            "http://rmc-offers.co.uk/productlist.asp?BCat=newvalue",
        )

        url = "http://example.com/?version=1&pageurl=http%3A%2F%2Fwww.example.com%2Ftest%2F%23fragment%3Dy&param2=value2"
        self.assertEqual(
            add_or_replace_parameter(url, "version", "2"),
            "http://example.com/?version=2&pageurl=http%3A%2F%2Fwww.example.com%2Ftest%2F%23fragment%3Dy&param2=value2",
        )
        self.assertEqual(
            add_or_replace_parameter(url, "pageurl", "test"),
            "http://example.com/?version=1&pageurl=test&param2=value2",
        )

        url = "http://domain/test?arg1=v1&arg2=v2&arg1=v3"
        self.assertEqual(
            add_or_replace_parameter(url, "arg4", "v4"),
            "http://domain/test?arg1=v1&arg2=v2&arg1=v3&arg4=v4",
        )
        self.assertEqual(
            add_or_replace_parameter(url, "arg1", "v3"),
            "http://domain/test?arg1=v3&arg2=v2",
        )

    @pytest.mark.xfail(reason="https://github.com/scrapy/w3lib/issues/164")
    def test_add_or_replace_parameter_fail(self):
        self.assertEqual(
            add_or_replace_parameter(
                "http://domain/test?arg1=v1;arg2=v2", "arg1", "v3"
            ),
            "http://domain/test?arg1=v3&arg2=v2",
        )

    @pytest.mark.xfail(reason="https://github.com/scrapy/w3lib/issues/164")
    def test_add_or_replace_parameter_semicolon(self):
        url = 'http://domain/test?arg1=v1;arg2=v2;arg3=v3'
        self.assertEqual(add_or_replace_parameter(url, 'arg4', 'v4', separator=';'),
                         'http://domain/test?arg1=v1;arg2=v2;arg3=v3;arg4=v4')
        self.assertEqual(add_or_replace_parameter(url, 'arg3', 'nv3', separator=';'),
                         'http://domain/test?arg1=v1;arg2=v2;arg3=nv3')

    def test_add_or_replace_parameters(self):
        url = "http://domain/test"
        self.assertEqual(
            add_or_replace_parameters(url, {"arg": "v"}), "http://domain/test?arg=v"
        )
        url = "http://domain/test?arg1=v1&arg2=v2&arg3=v3"
        self.assertEqual(
            add_or_replace_parameters(url, {"arg4": "v4"}),
            "http://domain/test?arg1=v1&arg2=v2&arg3=v3&arg4=v4",
        )
        self.assertEqual(
            add_or_replace_parameters(url, {"arg4": "v4", "arg3": "v3new"}),
            "http://domain/test?arg1=v1&arg2=v2&arg3=v3new&arg4=v4",
        )
        url = "http://domain/test?arg1=v1&arg2=v2&arg1=v3"
        self.assertEqual(
            add_or_replace_parameters(url, {"arg4": "v4"}),
            "http://domain/test?arg1=v1&arg2=v2&arg1=v3&arg4=v4",
        )
        self.assertEqual(
            add_or_replace_parameters(url, {"arg1": "v3"}),
            "http://domain/test?arg1=v3&arg2=v2",
        )

    def test_add_or_replace_parameters_does_not_change_input_param(self):
        url = "http://domain/test?arg=original"
        input_param = {"arg": "value"}
        add_or_replace_parameters(url, input_param)  # noqa
        self.assertEqual(input_param, {"arg": "value"})

    def test_url_query_cleaner(self):
        self.assertEqual("product.html", url_query_cleaner("product.html?"))
        self.assertEqual("product.html", url_query_cleaner("product.html?&"))
        self.assertEqual(
            "product.html?id=200",
            url_query_cleaner("product.html?id=200&foo=bar&name=wired", ["id"]),
        )
        self.assertEqual(
            "product.html?id=200",
            url_query_cleaner("product.html?&id=200&&foo=bar&name=wired", ["id"]),
        )
        self.assertEqual(
            "product.html", url_query_cleaner("product.html?foo=bar&name=wired", ["id"])
        )
        self.assertEqual(
            "product.html?id=200&name=wired",
            url_query_cleaner("product.html?id=200&foo=bar&name=wired", ["id", "name"]),
        )
        self.assertEqual(
            "product.html?id",
            url_query_cleaner("product.html?id&other=3&novalue=", ["id"]),
        )
        # default is to remove duplicate keys
        self.assertEqual(
            "product.html?d=1",
            url_query_cleaner("product.html?d=1&e=b&d=2&d=3&other=other", ["d"]),
        )
        # unique=False disables duplicate keys filtering
        self.assertEqual(
            "product.html?d=1&d=2&d=3",
            url_query_cleaner(
                "product.html?d=1&e=b&d=2&d=3&other=other", ["d"], unique=False
            ),
        )
        self.assertEqual(
            "product.html?id=200&foo=bar",
            url_query_cleaner(
                "product.html?id=200&foo=bar&name=wired#id20", ["id", "foo"]
            ),
        )
        self.assertEqual(
            "product.html?foo=bar&name=wired",
            url_query_cleaner(
                "product.html?id=200&foo=bar&name=wired", ["id"], remove=True
            ),
        )
        self.assertEqual(
            "product.html?name=wired",
            url_query_cleaner(
                "product.html?id=2&foo=bar&name=wired", ["id", "foo"], remove=True
            ),
        )
        self.assertEqual(
            "product.html?foo=bar&name=wired",
            url_query_cleaner(
                "product.html?id=2&foo=bar&name=wired", ["id", "footo"], remove=True
            ),
        )
        self.assertEqual(
            "product.html", url_query_cleaner("product.html", ["id"], remove=True)
        )
        self.assertEqual(
            "product.html", url_query_cleaner("product.html?&", ["id"], remove=True)
        )
        self.assertEqual(
            "product.html?foo=bar",
            url_query_cleaner("product.html?foo=bar&name=wired", "foo"),
        )
        self.assertEqual(
            "product.html?foobar=wired",
            url_query_cleaner("product.html?foo=bar&foobar=wired", "foobar"),
        )

    def test_url_query_cleaner_keep_fragments(self):
        self.assertEqual(
            "product.html?id=200#foo",
            url_query_cleaner(
                "product.html?id=200&foo=bar&name=wired#foo",
                ["id"],
                keep_fragments=True,
            ),
        )

    def test_path_to_file_uri(self):
        if os.name == "nt":
            self.assertEqual(
                path_to_file_uri(r"C:\\windows\clock.avi"),
                "file:///C:/windows/clock.avi",
            )
        else:
            self.assertEqual(
                path_to_file_uri("/some/path.txt"), "file:///some/path.txt"
            )

        fn = "test.txt"
        x = path_to_file_uri(fn)
        self.assertTrue(x.startswith("file:///"))
        self.assertEqual(file_uri_to_path(x).lower(), os.path.abspath(fn).lower())

    def test_file_uri_to_path(self):
        if os.name == "nt":
            self.assertEqual(
                file_uri_to_path("file:///C:/windows/clock.avi"),
                r"C:\\windows\clock.avi",
            )
            uri = "file:///C:/windows/clock.avi"
            uri2 = path_to_file_uri(file_uri_to_path(uri))
            self.assertEqual(uri, uri2)
        else:
            self.assertEqual(
                file_uri_to_path("file:///path/to/test.txt"), "/path/to/test.txt"
            )
            self.assertEqual(file_uri_to_path("/path/to/test.txt"), "/path/to/test.txt")
            uri = "file:///path/to/test.txt"
            uri2 = path_to_file_uri(file_uri_to_path(uri))
            self.assertEqual(uri, uri2)

        self.assertEqual(file_uri_to_path("test.txt"), "test.txt")

    def test_any_to_uri(self):
        if os.name == "nt":
            self.assertEqual(
                any_to_uri(r"C:\\windows\clock.avi"), "file:///C:/windows/clock.avi"
            )
        else:
            self.assertEqual(any_to_uri("/some/path.txt"), "file:///some/path.txt")
        self.assertEqual(any_to_uri("file:///some/path.txt"), "file:///some/path.txt")
        self.assertEqual(
            any_to_uri("http://www.example.com/some/path.txt"),
            "http://www.example.com/some/path.txt",
        )


class CanonicalizeUrlTest(unittest.TestCase):
    def test_canonicalize_url(self):
        # simplest case
        self.assertEqual(
            canonicalize_url("http://www.example.com/"), "http://www.example.com/"
        )

    def test_return_str(self):
        assert isinstance(canonicalize_url("http://www.example.com"), str)
        assert isinstance(canonicalize_url(b"http://www.example.com"), str)

    def test_append_missing_path(self):
        self.assertEqual(
            canonicalize_url("http://www.example.com"), "http://www.example.com/"
        )

    def test_typical_usage(self):
        self.assertEqual(
            canonicalize_url("http://www.example.com/do?a=1&b=2&c=3"),
            "http://www.example.com/do?a=1&b=2&c=3",
        )
        self.assertEqual(
            canonicalize_url("http://www.example.com/do?c=1&b=2&a=3"),
            "http://www.example.com/do?a=3&b=2&c=1",
        )
        self.assertEqual(
            canonicalize_url("http://www.example.com/do?&a=1"),
            "http://www.example.com/do?a=1",
        )

    @pytest.mark.xfail(reason="https://github.com/scrapy/w3lib/issues/164")
    def test_typical_usage_semicolon(self):
        self.assertEqual(canonicalize_url("http://www.example.com/do?c=1;b=2;a=3", query_separator=';'),
                                          "http://www.example.com/do?a=3;b=2;c=1")

    def test_port_number(self):
        self.assertEqual(
            canonicalize_url("http://www.example.com:8888/do?a=1&b=2&c=3"),
            "http://www.example.com:8888/do?a=1&b=2&c=3",
        )
        # trailing empty ports are removed
        self.assertEqual(
            canonicalize_url("http://www.example.com:/do?a=1&b=2&c=3"),
            "http://www.example.com/do?a=1&b=2&c=3",
        )

    def test_sorting(self):
        self.assertEqual(
            canonicalize_url("http://www.example.com/do?c=3&b=5&b=2&a=50"),
            "http://www.example.com/do?a=50&b=2&b=5&c=3",
        )

    def test_keep_blank_values(self):
        self.assertEqual(
            canonicalize_url(
                "http://www.example.com/do?b=&a=2", keep_blank_values=False
            ),
            "http://www.example.com/do?a=2",
        )
        self.assertEqual(
            canonicalize_url("http://www.example.com/do?b=&a=2"),
            "http://www.example.com/do?a=2&b=",
        )
        self.assertEqual(
            canonicalize_url(
                "http://www.example.com/do?b=&c&a=2", keep_blank_values=False
            ),
            "http://www.example.com/do?a=2",
        )
        self.assertEqual(
            canonicalize_url("http://www.example.com/do?b=&c&a=2"),
            "http://www.example.com/do?a=2&b=&c=",
        )

        self.assertEqual(
            canonicalize_url("http://www.example.com/do?1750,4"),
            "http://www.example.com/do?1750%2C4=",
        )

    def test_spaces(self):
        self.assertEqual(
            canonicalize_url("http://www.example.com/do?q=a space&a=1"),
            "http://www.example.com/do?a=1&q=a+space",
        )
        self.assertEqual(
            canonicalize_url("http://www.example.com/do?q=a+space&a=1"),
            "http://www.example.com/do?a=1&q=a+space",
        )
        self.assertEqual(
            canonicalize_url("http://www.example.com/do?q=a%20space&a=1"),
            "http://www.example.com/do?a=1&q=a+space",
        )

    def test_canonicalize_url_unicode_path(self):
        self.assertEqual(
            canonicalize_url("http://www.example.com/résumé"),
            "http://www.example.com/r%C3%A9sum%C3%A9",
        )

    def test_canonicalize_url_unicode_query_string(self):
        # default encoding for path and query is UTF-8
        self.assertEqual(
            canonicalize_url("http://www.example.com/résumé?q=résumé"),
            "http://www.example.com/r%C3%A9sum%C3%A9?q=r%C3%A9sum%C3%A9",
        )

        # passed encoding will affect query string
        self.assertEqual(
            canonicalize_url(
                "http://www.example.com/résumé?q=résumé", encoding="latin1"
            ),
            "http://www.example.com/r%C3%A9sum%C3%A9?q=r%E9sum%E9",
        )

        self.assertEqual(
            canonicalize_url(
                "http://www.example.com/résumé?country=Россия", encoding="cp1251"
            ),
            "http://www.example.com/r%C3%A9sum%C3%A9?country=%D0%EE%F1%F1%E8%FF",
        )

    def test_canonicalize_url_unicode_query_string_wrong_encoding(self):
        # trying to encode with wrong encoding
        # fallback to UTF-8
        self.assertEqual(
            canonicalize_url(
                "http://www.example.com/résumé?currency=€", encoding="latin1"
            ),
            "http://www.example.com/r%C3%A9sum%C3%A9?currency=%E2%82%AC",
        )

        self.assertEqual(
            canonicalize_url(
                "http://www.example.com/résumé?country=Россия", encoding="latin1"
            ),
            "http://www.example.com/r%C3%A9sum%C3%A9?country=%D0%A0%D0%BE%D1%81%D1%81%D0%B8%D1%8F",
        )

    def test_normalize_percent_encoding_in_paths(self):
        self.assertEqual(
            canonicalize_url("http://www.example.com/r%c3%a9sum%c3%a9"),
            "http://www.example.com/r%C3%A9sum%C3%A9",
        )

        # non-UTF8 encoded sequences: they should be kept untouched, only upper-cased
        # 'latin1'-encoded sequence in path
        self.assertEqual(
            canonicalize_url("http://www.example.com/a%a3do"),
            "http://www.example.com/a%A3do",
        )

        # 'latin1'-encoded path, UTF-8 encoded query string
        self.assertEqual(
            canonicalize_url("http://www.example.com/a%a3do?q=r%c3%a9sum%c3%a9"),
            "http://www.example.com/a%A3do?q=r%C3%A9sum%C3%A9",
        )

        # 'latin1'-encoded path and query string
        self.assertEqual(
            canonicalize_url("http://www.example.com/a%a3do?q=r%e9sum%e9"),
            "http://www.example.com/a%A3do?q=r%E9sum%E9",
        )

    def test_normalize_percent_encoding_in_query_arguments(self):
        self.assertEqual(
            canonicalize_url("http://www.example.com/do?k=b%a3"),
            "http://www.example.com/do?k=b%A3",
        )

        self.assertEqual(
            canonicalize_url("http://www.example.com/do?k=r%c3%a9sum%c3%a9"),
            "http://www.example.com/do?k=r%C3%A9sum%C3%A9",
        )

    def test_non_ascii_percent_encoding_in_paths(self):
        self.assertEqual(
            canonicalize_url("http://www.example.com/a do?a=1"),
            "http://www.example.com/a%20do?a=1",
        )

        self.assertEqual(
            canonicalize_url("http://www.example.com/a %20do?a=1"),
            "http://www.example.com/a%20%20do?a=1",
        )

        self.assertEqual(
            canonicalize_url("http://www.example.com/a do£.html?a=1"),
            "http://www.example.com/a%20do%C2%A3.html?a=1",
        )

        self.assertEqual(
            canonicalize_url(b"http://www.example.com/a do\xc2\xa3.html?a=1"),
            "http://www.example.com/a%20do%C2%A3.html?a=1",
        )

    def test_non_ascii_percent_encoding_in_query_arguments(self):
        self.assertEqual(
            canonicalize_url("http://www.example.com/do?price=£500&a=5&z=3"),
            "http://www.example.com/do?a=5&price=%C2%A3500&z=3",
        )
        self.assertEqual(
            canonicalize_url(b"http://www.example.com/do?price=\xc2\xa3500&a=5&z=3"),
            "http://www.example.com/do?a=5&price=%C2%A3500&z=3",
        )
        self.assertEqual(
            canonicalize_url(b"http://www.example.com/do?price(\xc2\xa3)=500&a=1"),
            "http://www.example.com/do?a=1&price%28%C2%A3%29=500",
        )

    def test_urls_with_auth_and_ports(self):
        self.assertEqual(
            canonicalize_url("http://user:pass@www.example.com:81/do?now=1"),
            "http://user:pass@www.example.com:81/do?now=1",
        )

    def test_remove_fragments(self):
        self.assertEqual(
            canonicalize_url("http://user:pass@www.example.com/do?a=1#frag"),
            "http://user:pass@www.example.com/do?a=1",
        )
        self.assertEqual(
            canonicalize_url(
                "http://user:pass@www.example.com/do?a=1#frag", keep_fragments=True
            ),
            "http://user:pass@www.example.com/do?a=1#frag",
        )

    def test_dont_convert_safe_characters(self):
        # dont convert safe characters to percent encoding representation
        self.assertEqual(
            canonicalize_url(
                "http://www.simplybedrooms.com/White-Bedroom-Furniture/Bedroom-Mirror:-Josephine-Cheval-Mirror.html"
            ),
            "http://www.simplybedrooms.com/White-Bedroom-Furniture/Bedroom-Mirror:-Josephine-Cheval-Mirror.html",
        )

    def test_safe_characters_unicode(self):
        # urllib.quote uses a mapping cache of encoded characters. when parsing
        # an already percent-encoded url, it will fail if that url was not
        # percent-encoded as utf-8, that's why canonicalize_url must always
        # convert the urls to string. the following test asserts that
        # functionality.
        self.assertEqual(
            canonicalize_url("http://www.example.com/caf%E9-con-leche.htm"),
            "http://www.example.com/caf%E9-con-leche.htm",
        )

    def test_domains_are_case_insensitive(self):
        self.assertEqual(
            canonicalize_url("http://www.EXAMPLE.com/"), "http://www.example.com/"
        )

    def test_canonicalize_idns(self):
        self.assertEqual(
            canonicalize_url("http://www.bücher.de?q=bücher"),
            "http://www.xn--bcher-kva.de/?q=b%C3%BCcher",
        )
        # Japanese (+ reordering query parameters)
        self.assertEqual(
            canonicalize_url("http://はじめよう.みんな/?query=サ&maxResults=5"),
            "http://xn--p8j9a0d9c9a.xn--q9jyb4c/?maxResults=5&query=%E3%82%B5",
        )

    def test_quoted_slash_and_question_sign(self):
        self.assertEqual(
            canonicalize_url("http://foo.com/AC%2FDC+rocks%3f/?yeah=1"),
            "http://foo.com/AC%2FDC+rocks%3F/?yeah=1",
        )
        self.assertEqual(
            canonicalize_url("http://foo.com/AC%2FDC/"), "http://foo.com/AC%2FDC/"
        )

    def test_canonicalize_urlparsed(self):
        # canonicalize_url() can be passed an already urlparse'd URL
        self.assertEqual(
            canonicalize_url(urlparse("http://www.example.com/résumé?q=résumé")),
            "http://www.example.com/r%C3%A9sum%C3%A9?q=r%C3%A9sum%C3%A9",
        )
        self.assertEqual(
            canonicalize_url(urlparse("http://www.example.com/caf%e9-con-leche.htm")),
            "http://www.example.com/caf%E9-con-leche.htm",
        )
        self.assertEqual(
            canonicalize_url(
                urlparse("http://www.example.com/a%a3do?q=r%c3%a9sum%c3%a9")
            ),
            "http://www.example.com/a%A3do?q=r%C3%A9sum%C3%A9",
        )

    def test_canonicalize_parse_url(self):
        # parse_url() wraps urlparse and is used in link extractors
        self.assertEqual(
            canonicalize_url(parse_url("http://www.example.com/résumé?q=résumé")),
            "http://www.example.com/r%C3%A9sum%C3%A9?q=r%C3%A9sum%C3%A9",
        )
        self.assertEqual(
            canonicalize_url(parse_url("http://www.example.com/caf%e9-con-leche.htm")),
            "http://www.example.com/caf%E9-con-leche.htm",
        )
        self.assertEqual(
            canonicalize_url(
                parse_url("http://www.example.com/a%a3do?q=r%c3%a9sum%c3%a9")
            ),
            "http://www.example.com/a%A3do?q=r%C3%A9sum%C3%A9",
        )

    def test_canonicalize_url_idempotence(self):
        for url, enc in [
            ("http://www.bücher.de/résumé?q=résumé", "utf8"),
            ("http://www.example.com/résumé?q=résumé", "latin1"),
            ("http://www.example.com/résumé?country=Россия", "cp1251"),
            ("http://はじめよう.みんな/?query=サ&maxResults=5", "iso2022jp"),
        ]:
            canonicalized = canonicalize_url(url, encoding=enc)

            # if we canonicalize again, we ge the same result
            self.assertEqual(
                canonicalize_url(canonicalized, encoding=enc), canonicalized
            )

            # without encoding, already canonicalized URL is canonicalized identically
            self.assertEqual(canonicalize_url(canonicalized), canonicalized)

    def test_canonicalize_url_idna_exceptions(self):
        # missing DNS label
        self.assertEqual(
            canonicalize_url("http://.example.com/résumé?q=résumé"),
            "http://.example.com/r%C3%A9sum%C3%A9?q=r%C3%A9sum%C3%A9",
        )

        # DNS label too long
        self.assertEqual(
            canonicalize_url(
                "http://www.{label}.com/résumé?q=résumé".format(label="example" * 11)
            ),
            "http://www.{label}.com/r%C3%A9sum%C3%A9?q=r%C3%A9sum%C3%A9".format(
                label="example" * 11
            ),
        )

    def test_preserve_nonfragment_hash(self):
        # don't decode `%23` to `#`
        self.assertEqual(
            canonicalize_url("http://www.example.com/path/to/%23/foo/bar"),
            "http://www.example.com/path/to/%23/foo/bar",
        )
        self.assertEqual(
            canonicalize_url("http://www.example.com/path/to/%23/foo/bar#frag"),
            "http://www.example.com/path/to/%23/foo/bar",
        )
        self.assertEqual(
            canonicalize_url(
                "http://www.example.com/path/to/%23/foo/bar#frag", keep_fragments=True
            ),
            "http://www.example.com/path/to/%23/foo/bar#frag",
        )
        self.assertEqual(
            canonicalize_url(
                "http://www.example.com/path/to/%23/foo/bar?url=http%3A%2F%2Fwww.example.com%2Fpath%2Fto%2F%23%2Fbar%2Ffoo"
            ),
            "http://www.example.com/path/to/%23/foo/bar?url=http%3A%2F%2Fwww.example.com%2Fpath%2Fto%2F%23%2Fbar%2Ffoo",
        )
        self.assertEqual(
            canonicalize_url(
                "http://www.example.com/path/to/%23/foo/bar?url=http%3A%2F%2Fwww.example.com%2F%2Fpath%2Fto%2F%23%2Fbar%2Ffoo#frag"
            ),
            "http://www.example.com/path/to/%23/foo/bar?url=http%3A%2F%2Fwww.example.com%2F%2Fpath%2Fto%2F%23%2Fbar%2Ffoo",
        )
        self.assertEqual(
            canonicalize_url(
                "http://www.example.com/path/to/%23/foo/bar?url=http%3A%2F%2Fwww.example.com%2F%2Fpath%2Fto%2F%23%2Fbar%2Ffoo#frag",
                keep_fragments=True,
            ),
            "http://www.example.com/path/to/%23/foo/bar?url=http%3A%2F%2Fwww.example.com%2F%2Fpath%2Fto%2F%23%2Fbar%2Ffoo#frag",
        )


class DataURITests(unittest.TestCase):
    def test_default_mediatype_charset(self):
        result = parse_data_uri("data:,A%20brief%20note")
        self.assertEqual(result.media_type, "text/plain")
        self.assertEqual(result.media_type_parameters, {"charset": "US-ASCII"})
        self.assertEqual(result.data, b"A brief note")

    def test_text_uri(self):
        result = parse_data_uri("data:,A%20brief%20note")
        self.assertEqual(result.data, b"A brief note")

    def test_bytes_uri(self):
        result = parse_data_uri(b"data:,A%20brief%20note")
        self.assertEqual(result.data, b"A brief note")

    def test_unicode_uri(self):
        result = parse_data_uri("data:,é")
        self.assertEqual(result.data, "é".encode("utf-8"))

    def test_default_mediatype(self):
        result = parse_data_uri("data:;charset=iso-8859-7,%be%d3%be")
        self.assertEqual(result.media_type, "text/plain")
        self.assertEqual(result.media_type_parameters, {"charset": "iso-8859-7"})
        self.assertEqual(result.data, b"\xbe\xd3\xbe")

    def test_text_charset(self):
        result = parse_data_uri("data:text/plain;charset=iso-8859-7,%be%d3%be")
        self.assertEqual(result.media_type, "text/plain")
        self.assertEqual(result.media_type_parameters, {"charset": "iso-8859-7"})
        self.assertEqual(result.data, b"\xbe\xd3\xbe")

    def test_mediatype_parameters(self):
        result = parse_data_uri(
            "data:text/plain;"
            "foo=%22foo;bar%5C%22%22;"
            "charset=utf-8;"
            "bar=%22foo;%5C%22foo%20;/%20,%22,"
            "%CE%8E%CE%A3%CE%8E"
        )

        self.assertEqual(result.media_type, "text/plain")
        self.assertEqual(
            result.media_type_parameters,
            {"charset": "utf-8", "foo": 'foo;bar"', "bar": 'foo;"foo ;/ ,'},
        )
        self.assertEqual(result.data, b"\xce\x8e\xce\xa3\xce\x8e")

    def test_base64(self):
        result = parse_data_uri("data:text/plain;base64," "SGVsbG8sIHdvcmxkLg%3D%3D")
        self.assertEqual(result.media_type, "text/plain")
        self.assertEqual(result.data, b"Hello, world.")

    def test_base64_spaces(self):
        result = parse_data_uri(
            "data:text/plain;base64,SGVsb%20G8sIH%0A%20%20"
            "dvcm%20%20%20xk%20Lg%3D%0A%3D"
        )
        self.assertEqual(result.media_type, "text/plain")
        self.assertEqual(result.data, b"Hello, world.")

        result = parse_data_uri(
            "data:text/plain;base64,SGVsb G8sIH\n  " "dvcm   xk Lg%3D\n%3D"
        )
        self.assertEqual(result.media_type, "text/plain")
        self.assertEqual(result.data, b"Hello, world.")

    def test_wrong_base64_param(self):
        with self.assertRaises(ValueError):
            parse_data_uri("data:text/plain;baes64,SGVsbG8sIHdvcmxkLg%3D%3D")

    def test_missing_comma(self):
        with self.assertRaises(ValueError):
            parse_data_uri("data:A%20brief%20note")

    def test_missing_scheme(self):
        with self.assertRaises(ValueError):
            parse_data_uri("text/plain,A%20brief%20note")

    def test_wrong_scheme(self):
        with self.assertRaises(ValueError):
            parse_data_uri("http://example.com/")

    def test_scheme_case_insensitive(self):
        result = parse_data_uri("DATA:,A%20brief%20note")
        self.assertEqual(result.data, b"A brief note")
        result = parse_data_uri("DaTa:,A%20brief%20note")
        self.assertEqual(result.data, b"A brief note")


if __name__ == "__main__":
    unittest.main()<|MERGE_RESOLUTION|>--- conflicted
+++ resolved
@@ -361,18 +361,6 @@
         self.assertFalse(is_url("foo--bar"))
 
     def test_url_query_parameter(self):
-<<<<<<< HEAD
-        self.assertEqual(url_query_parameter("product.html?id=200&foo=bar", "id"),
-                         '200')
-        self.assertEqual(url_query_parameter("product.html?id=200&foo=bar", "notthere", "mydefault"),
-                         'mydefault')
-        self.assertEqual(url_query_parameter("product.html?id=", "id"),
-                         None)
-        self.assertEqual(url_query_parameter("product.html?id=", "id", keep_blank_values=1),
-                         '')
-        self.assertEqual(url_query_parameter("product.html?id=200;foo=bar", "id", separator=';'),
-                         '200')
-=======
         self.assertEqual(
             url_query_parameter("product.html?id=200&foo=bar", "id"), "200"
         )
@@ -384,7 +372,10 @@
         self.assertEqual(
             url_query_parameter("product.html?id=", "id", keep_blank_values=1), ""
         )
->>>>>>> 101d438d
+        self.assertEqual(
+            url_query_parameter("product.html?id=200;foo=bar", "id", separator=';'),
+            '200',
+        )
 
     def test_url_query_parameter_2(self):
         """
