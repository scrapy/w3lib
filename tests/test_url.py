<<<<<<< HEAD
import json
import os
import unittest
from pathlib import Path
from timeit import timeit
=======
import sys
import os
import unittest
from inspect import isclass
from typing import Optional, Union, Type, Callable, Tuple, List
>>>>>>> 73bfd652
from urllib.parse import urlparse

import pytest

from w3lib._infra import (
    _ASCII_ALPHA,
    _ASCII_ALPHANUMERIC,
    _ASCII_TAB_OR_NEWLINE,
    _C0_CONTROL_OR_SPACE,
)
<<<<<<< HEAD
from w3lib._url import (
    _C0_CONTROL_PERCENT_ENCODE_SET,
    _domain_to_ascii,
    _parse_url,
    _percent_encode_after_encoding,
    _serialize_host,
    # _serialize_url,
    _serialize_url_path,
    _SPECIAL_QUERY_PERCENT_ENCODE_SET,
    _SPECIAL_SCHEMES,
)
=======
from w3lib._types import StrOrBytes
from w3lib._url import _SPECIAL_SCHEMES
>>>>>>> 73bfd652
from w3lib.url import (
    add_or_replace_parameter,
    add_or_replace_parameters,
    any_to_uri,
    canonicalize_url,
    file_uri_to_path,
    is_url,
    parse_data_uri,
    parse_url,
    path_to_file_uri,
    safe_download_url,
    safe_url,
    safe_url_string,
    url_query_parameter,
    url_query_cleaner,
)

# Test cases for URL-to-safe-URL conversions with a URL and an encoding as
# input parameters.
#
# (encoding, input URL, output URL or exception)
SAFE_URL_ENCODING_CASES: List[
    Tuple[Optional[str], StrOrBytes, Union[str, Type[Exception]]]
] = [
    (None, "", ValueError),
    (None, "https://example.com", "https://example.com"),
    (None, "https://example.com/©", "https://example.com/%C2%A9"),
    # Paths are always UTF-8-encoded.
    ("iso-8859-1", "https://example.com/©", "https://example.com/%C2%A9"),
    # Queries are UTF-8-encoded if the scheme is not special, ws or wss.
    ("iso-8859-1", "a://example.com?©", "a://example.com?%C2%A9"),
    *(
        ("iso-8859-1", f"{scheme}://example.com?©", f"{scheme}://example.com?%C2%A9")
        for scheme in ("ws", "wss")
    ),
    *(
        ("iso-8859-1", f"{scheme}://example.com?©", f"{scheme}://example.com?%A9")
        for scheme in _SPECIAL_SCHEMES
        if scheme not in {"ws", "wss"}
    ),
    # Fragments are always UTF-8-encoded.
    ("iso-8859-1", "https://example.com#©", "https://example.com#%C2%A9"),
]

INVALID_SCHEME_FOLLOW_UPS = "".join(
    chr(value)
    for value in range(0x81)
    if (
        chr(value) not in _ASCII_ALPHANUMERIC
        and chr(value) not in "+-."
        and chr(value) not in _C0_CONTROL_OR_SPACE  # stripped
        and chr(value) != ":"  # separator
    )
)

SAFE_URL_URL_INVALID_SCHEME_CASES = tuple(
    (f"{scheme}://example.com", ValueError)
    for scheme in (
        # A scheme is required.
        "",
        # The first scheme letter must be an ASCII alpha.
        # Note: 0x80 is included below to also test non-ASCII example.
        *(
            chr(value)
            for value in range(0x81)
            if (
                chr(value) not in _ASCII_ALPHA
                and chr(value) not in _C0_CONTROL_OR_SPACE  # stripped
                and chr(value) != ":"  # separator
            )
        ),
        # The follow-up scheme letters can also be ASCII numbers, plus, hyphen,
        # or period.
        f"a{INVALID_SCHEME_FOLLOW_UPS}",
    )
)

SCHEME_NON_FIRST = _ASCII_ALPHANUMERIC + "+-."

# Username and password characters that do not need escaping.
# Removed for RFC 2396 and RFC 3986: %
# Removed for the URL living standard: :;=
USERINFO_SAFE = _ASCII_ALPHANUMERIC + "-_.!~*'()" + "&+$,"
USERNAME_TO_ENCODE = "".join(
    chr(value)
    for value in range(0x80)
    if (
        chr(value) not in _C0_CONTROL_OR_SPACE
        and chr(value) not in USERINFO_SAFE
        and chr(value) not in ":/?#\\[]"
    )
)
USERNAME_ENCODED = "".join(f"%{ord(char):02X}" for char in USERNAME_TO_ENCODE)
PASSWORD_TO_ENCODE = USERNAME_TO_ENCODE + ":"
PASSWORD_ENCODED = "".join(f"%{ord(char):02X}" for char in PASSWORD_TO_ENCODE)

# Path characters that do not need escaping.
# Removed for RFC 2396 and RFC 3986: %[\]^|
PATH_SAFE = _ASCII_ALPHANUMERIC + "-_.!~*'()" + ":@&=+$," + "/" + ";"
PATH_TO_ENCODE = "".join(
    chr(value)
    for value in range(0x80)
    if (
        chr(value) not in _C0_CONTROL_OR_SPACE
        and chr(value) not in PATH_SAFE
        and chr(value) not in "?#\\"
    )
)
PATH_ENCODED = "".join(f"%{ord(char):02X}" for char in PATH_TO_ENCODE)

# Query characters that do not need escaping.
# Removed for RFC 2396 and RFC 3986: %[\]^`{|}
# Removed for the URL living standard: ' (special)
QUERY_SAFE = _ASCII_ALPHANUMERIC + "-_.!~*'()" + ":@&=+$," + "/" + ";" + "?"
QUERY_TO_ENCODE = "".join(
    chr(value)
    for value in range(0x80)
    if (
        chr(value) not in _C0_CONTROL_OR_SPACE
        and chr(value) not in QUERY_SAFE
        and chr(value) not in "#"
    )
)
QUERY_ENCODED = "".join(f"%{ord(char):02X}" for char in QUERY_TO_ENCODE)
SPECIAL_QUERY_SAFE = QUERY_SAFE.replace("'", "")
SPECIAL_QUERY_TO_ENCODE = "".join(
    chr(value)
    for value in range(0x80)
    if (
        chr(value) not in _C0_CONTROL_OR_SPACE
        and chr(value) not in SPECIAL_QUERY_SAFE
        and chr(value) not in "#"
    )
)
SPECIAL_QUERY_ENCODED = "".join(f"%{ord(char):02X}" for char in SPECIAL_QUERY_TO_ENCODE)

# Fragment characters that do not need escaping.
# Removed for RFC 2396 and RFC 3986: #%[\\]^{|}
FRAGMENT_SAFE = _ASCII_ALPHANUMERIC + "-_.!~*'()" + ":@&=+$," + "/" + ";" + "?"
FRAGMENT_TO_ENCODE = "".join(
    chr(value)
    for value in range(0x80)
    if (chr(value) not in _C0_CONTROL_OR_SPACE and chr(value) not in FRAGMENT_SAFE)
)
FRAGMENT_ENCODED = "".join(f"%{ord(char):02X}" for char in FRAGMENT_TO_ENCODE)


# Test cases for URL-to-safe-URL conversions with only a URL as input parameter
# (i.e. no encoding or base URL).
#
# (input URL, output URL or exception)
SAFE_URL_URL_CASES = (
    # Invalid input type
    (1, Exception),
    (object(), Exception),
    # Empty string
    ("", ValueError),
    # Remove any leading and trailing C0 control or space from input.
    *(
        (f"{char}https://example.com{char}", "https://example.com")
        for char in _C0_CONTROL_OR_SPACE
        if char not in _ASCII_TAB_OR_NEWLINE
    ),
    # Remove all ASCII tab or newline from input.
    (
        (
            f"{_ASCII_TAB_OR_NEWLINE}h{_ASCII_TAB_OR_NEWLINE}ttps"
            f"{_ASCII_TAB_OR_NEWLINE}:{_ASCII_TAB_OR_NEWLINE}/"
            f"{_ASCII_TAB_OR_NEWLINE}/{_ASCII_TAB_OR_NEWLINE}a"
            f"{_ASCII_TAB_OR_NEWLINE}b{_ASCII_TAB_OR_NEWLINE}:"
            f"{_ASCII_TAB_OR_NEWLINE}a{_ASCII_TAB_OR_NEWLINE}b"
            f"{_ASCII_TAB_OR_NEWLINE}@{_ASCII_TAB_OR_NEWLINE}exam"
            f"{_ASCII_TAB_OR_NEWLINE}ple.com{_ASCII_TAB_OR_NEWLINE}:"
            f"{_ASCII_TAB_OR_NEWLINE}1{_ASCII_TAB_OR_NEWLINE}2"
            f"{_ASCII_TAB_OR_NEWLINE}/{_ASCII_TAB_OR_NEWLINE}a"
            f"{_ASCII_TAB_OR_NEWLINE}b{_ASCII_TAB_OR_NEWLINE}?"
            f"{_ASCII_TAB_OR_NEWLINE}a{_ASCII_TAB_OR_NEWLINE}b"
            f"{_ASCII_TAB_OR_NEWLINE}#{_ASCII_TAB_OR_NEWLINE}a"
            f"{_ASCII_TAB_OR_NEWLINE}b{_ASCII_TAB_OR_NEWLINE}"
        ),
        "https://ab:ab@example.com:12/ab?ab#ab",
    ),
    # Scheme
    (f"{_ASCII_ALPHA}://example.com", f"{_ASCII_ALPHA.lower()}://example.com"),
    (
        f"a{SCHEME_NON_FIRST}://example.com",
        f"a{SCHEME_NON_FIRST.lower()}://example.com",
    ),
    *SAFE_URL_URL_INVALID_SCHEME_CASES,
    # Authority
    ("https://a@example.com", "https://a@example.com"),
    ("https://a:@example.com", "https://a:@example.com"),
    ("https://a:a@example.com", "https://a:a@example.com"),
    ("https://a%3A@example.com", "https://a%3A@example.com"),
    (
        f"https://{USERINFO_SAFE}:{USERINFO_SAFE}@example.com",
        f"https://{USERINFO_SAFE}:{USERINFO_SAFE}@example.com",
    ),
    (
        f"https://{USERNAME_TO_ENCODE}:{PASSWORD_TO_ENCODE}@example.com",
        f"https://{USERNAME_ENCODED}:{PASSWORD_ENCODED}@example.com",
    ),
    ("https://@\\example.com", ValueError),
    ("https://\x80:\x80@example.com", "https://%C2%80:%C2%80@example.com"),
    # Host
    ("https://example.com", "https://example.com"),
    ("https://.example", "https://.example"),
    ("https://\x80.example", ValueError),
    ("https://%80.example", ValueError),
    # The 4 cases below test before and after crossing DNS length limits on
    # domain name labels (63 characters) and the domain name as a whole (253
    # characters). However, all cases are expected to pass because the URL
    # living standard does not require domain names to be within these limits.
    (f"https://{'a' * 63}.example", f"https://{'a' * 63}.example"),
    (f"https://{'a' * 64}.example", f"https://{'a' * 64}.example"),
    (
        f"https://{'a' * 63}.{'a' * 63}.{'a' * 63}.{'a' * 53}.example",
        f"https://{'a' * 63}.{'a' * 63}.{'a' * 63}.{'a' * 53}.example",
    ),
    (
        f"https://{'a' * 63}.{'a' * 63}.{'a' * 63}.{'a' * 54}.example",
        f"https://{'a' * 63}.{'a' * 63}.{'a' * 63}.{'a' * 54}.example",
    ),
    ("https://ñ.example", "https://xn--ida.example"),
    ("http://192.168.0.0", "http://192.168.0.0"),
    ("http://192.168.0.256", ValueError),
    ("http://192.168.0.0.0", ValueError),
    ("http://[2a01:5cc0:1:2::4]", "http://[2a01:5cc0:1:2::4]"),
    ("http://[2a01:5cc0:1:2:3:4]", ValueError),
    # Port
    ("https://example.com:", "https://example.com:"),
    ("https://example.com:1", "https://example.com:1"),
    ("https://example.com:443", "https://example.com:443"),
    # Path
    ("https://example.com/", "https://example.com/"),
    ("https://example.com/a", "https://example.com/a"),
    ("https://example.com\\a", "https://example.com/a"),
    ("https://example.com/a\\b", "https://example.com/a/b"),
    (
        f"https://example.com/{PATH_SAFE}",
        f"https://example.com/{PATH_SAFE}",
    ),
    (
        f"https://example.com/{PATH_TO_ENCODE}",
        f"https://example.com/{PATH_ENCODED}",
    ),
    ("https://example.com/ñ", "https://example.com/%C3%B1"),
    ("https://example.com/ñ%C3%B1", "https://example.com/%C3%B1%C3%B1"),
    # Query
    ("https://example.com?", "https://example.com?"),
    ("https://example.com/?", "https://example.com/?"),
    ("https://example.com?a", "https://example.com?a"),
    ("https://example.com?a=", "https://example.com?a="),
    ("https://example.com?a=b", "https://example.com?a=b"),
    (
        f"a://example.com?{QUERY_SAFE}",
        f"a://example.com?{QUERY_SAFE}",
    ),
    (
        f"a://example.com?{QUERY_TO_ENCODE}",
        f"a://example.com?{QUERY_ENCODED}",
    ),
    *(
        (
            f"{scheme}://example.com?{SPECIAL_QUERY_SAFE}",
            f"{scheme}://example.com?{SPECIAL_QUERY_SAFE}",
        )
        for scheme in _SPECIAL_SCHEMES
    ),
    *(
        (
            f"{scheme}://example.com?{SPECIAL_QUERY_TO_ENCODE}",
            f"{scheme}://example.com?{SPECIAL_QUERY_ENCODED}",
        )
        for scheme in _SPECIAL_SCHEMES
    ),
    ("https://example.com?ñ", "https://example.com?%C3%B1"),
    ("https://example.com?ñ%C3%B1", "https://example.com?%C3%B1%C3%B1"),
    # Fragment
    ("https://example.com#", "https://example.com#"),
    ("https://example.com/#", "https://example.com/#"),
    ("https://example.com?#", "https://example.com?#"),
    ("https://example.com/?#", "https://example.com/?#"),
    ("https://example.com#a", "https://example.com#a"),
    (
        f"a://example.com#{FRAGMENT_SAFE}",
        f"a://example.com#{FRAGMENT_SAFE}",
    ),
    (
        f"a://example.com#{FRAGMENT_TO_ENCODE}",
        f"a://example.com#{FRAGMENT_ENCODED}",
    ),
    ("https://example.com#ñ", "https://example.com#%C3%B1"),
    ("https://example.com#ñ%C3%B1", "https://example.com#%C3%B1%C3%B1"),
    # All fields, UTF-8 wherever possible.
    (
        "https://ñ:ñ@ñ.example:1/ñ?ñ#ñ",
        "https://%C3%B1:%C3%B1@xn--ida.example:1/%C3%B1?%C3%B1#%C3%B1",
    ),
)


def _test_safe_url_func(
    url: StrOrBytes,
    *,
    encoding: Optional[str] = None,
    output: Union[str, Type[Exception]],
    func: Callable[..., str],
) -> None:
    kwargs = {}
    if encoding is not None:
        kwargs["encoding"] = encoding
    if isclass(output) and issubclass(output, Exception):
        with pytest.raises(output):
            func(url, **kwargs)
        return
    actual = func(url, **kwargs)
    assert actual == output
    assert func(actual, **kwargs) == output  # Idempotency


def _test_safe_url_string(
    url: StrOrBytes,
    *,
    encoding: Optional[str] = None,
    output: Union[str, Type[Exception]],
) -> None:
    return _test_safe_url_func(
        url,
        encoding=encoding,
        output=output,
        func=safe_url_string,
    )


KNOWN_SAFE_URL_STRING_ENCODING_ISSUES = {
    (None, ""),  # Invalid URL
    # UTF-8 encoding is not enforced in non-special URLs, or in URLs with the
    # ws or wss schemas.
    ("iso-8859-1", "a://example.com?\xa9"),
    ("iso-8859-1", "ws://example.com?\xa9"),
    ("iso-8859-1", "wss://example.com?\xa9"),
    # UTF-8 encoding is not enforced on the fragment.
    ("iso-8859-1", "https://example.com#\xa9"),
}


@pytest.mark.parametrize(
    "encoding,url,output",
    tuple(
        case
        if case[:2] not in KNOWN_SAFE_URL_STRING_ENCODING_ISSUES
        else pytest.param(*case, marks=pytest.mark.xfail(strict=True))
        for case in SAFE_URL_ENCODING_CASES
    ),
)
def test_safe_url_string_encoding(
    encoding: Optional[str], url: StrOrBytes, output: Union[str, Type[Exception]]
) -> None:
    _test_safe_url_string(url, encoding=encoding, output=output)


KNOWN_SAFE_URL_STRING_URL_ISSUES = {
    "",  # Invalid URL
    *(case[0] for case in SAFE_URL_URL_INVALID_SCHEME_CASES),
    # Userinfo characters that the URL living standard requires escaping (:;=)
    # are not escaped.
    "https://@\\example.com",  # Invalid URL
    "https://\x80.example",  # Invalid domain name (non-visible character)
    "https://%80.example",  # Invalid domain name (non-visible character)
    "http://192.168.0.256",  # Invalid IP address
    "http://192.168.0.0.0",  # Invalid IP address / domain name
    "http://[2a01:5cc0:1:2::4]",  # https://github.com/scrapy/w3lib/issues/193
    "https://example.com:",  # Removes the :
    # Does not convert \ to /
    "https://example.com\\a",
    "https://example.com\\a\\b",
    # Encodes \ and / after the first one in the path
    "https://example.com/a/b",
    "https://example.com/a\\b",
    # Some path characters that RFC 2396 and RFC 3986 require escaping (%)
    # are not escaped.
    f"https://example.com/{PATH_TO_ENCODE}",
    # ? is removed
    "https://example.com?",
    "https://example.com/?",
    # Some query characters that RFC 2396 and RFC 3986 require escaping (%)
    # are not escaped.
    f"a://example.com?{QUERY_TO_ENCODE}",
    # Some special query characters that RFC 2396 and RFC 3986 require escaping
    # (%) are not escaped.
    *(
        f"{scheme}://example.com?{SPECIAL_QUERY_TO_ENCODE}"
        for scheme in _SPECIAL_SCHEMES
    ),
    # ? and # are removed
    "https://example.com#",
    "https://example.com/#",
    "https://example.com?#",
    "https://example.com/?#",
    # Some fragment characters that RFC 2396 and RFC 3986 require escaping
    # (%) are not escaped.
    f"a://example.com#{FRAGMENT_TO_ENCODE}",
}
if sys.version_info < (3, 11, 4):
    KNOWN_SAFE_URL_STRING_URL_ISSUES.add("http://[2a01:5cc0:1:2:3:4]")  # Invalid IPv6


@pytest.mark.parametrize(
    "url,output",
    tuple(
        case
        if case[0] not in KNOWN_SAFE_URL_STRING_URL_ISSUES
        else pytest.param(*case, marks=pytest.mark.xfail(strict=True))
        for case in SAFE_URL_URL_CASES
    ),
)
def test_safe_url_string_url(
    url: StrOrBytes, output: Union[str, Type[Exception]]
) -> None:
    _test_safe_url_string(url, output=output)


TO_ASCII_TEST_DATA_FILE_PATH = Path(__file__).parent / "to-ascii-test-data.json"
TO_ASCII_TEST_DATA_KNOWN_ISSUES = (
    # TODO: Investigate.
    "xn--a-yoc",
    "a%C2%ADb",
    "%C2%AD",
)

with open(TO_ASCII_TEST_DATA_FILE_PATH, encoding="utf-8") as input:
    TO_ASCII_TEST_DATA = json.load(input)


@pytest.mark.parametrize(
    "input,output",
    (
        case
        if case[0] not in TO_ASCII_TEST_DATA_KNOWN_ISSUES
        else pytest.param(*case, marks=pytest.mark.xfail(strict=True))
        for case in (
            (
                i["input"],
                i["output"],
            )
            for i in TO_ASCII_TEST_DATA
            if not isinstance(i, str)
        )
    ),
)
def test_domain_to_ascii(input, output):
    if output is not None:
        assert _domain_to_ascii(input) == output
        return
    with pytest.raises(ValueError):
        _domain_to_ascii(input)


URL_TEST_DATA_FILE_PATH = Path(__file__).parent / "url-test-data.json"
URL_TEST_DATA_KNOWN_ISSUES = (
    # https://github.com/web-platform-tests/wpt/issues/37010
    "http://example.com/\ud800\U000107fe\udfff\ufdd0\ufdcf\ufdefﷰ\ufffe\uffff?\ud800\U000107fe\udfff\ufdd0\ufdcf\ufdefﷰ\ufffe\uffff",
)

with open(URL_TEST_DATA_FILE_PATH, encoding="utf-8") as input:
    URL_TEST_DATA = json.load(input)


@pytest.mark.parametrize(
    "input,base,failure,href,protocol,username,password,hostname,port,pathname,search,hash",
    (
        case
        if case[0] not in URL_TEST_DATA_KNOWN_ISSUES
        else pytest.param(*case, marks=pytest.mark.xfail(strict=True))
        for case in (
            (
                i["input"],
                i["base"],
                i.get("failure"),
                i.get("href"),
                i.get("protocol"),
                i.get("username"),
                i.get("password"),
                i.get("hostname"),
                i.get("port"),
                i.get("pathname"),
                i.get("search"),
                i.get("hash"),
            )
            for i in URL_TEST_DATA
            if not isinstance(i, str)
        )
    ),
)
def test_parse_url(
    input,
    base,
    failure,
    href,
    protocol,
    username,
    password,
    hostname,
    port,
    pathname,
    search,
    hash,
):
    if failure:
        with pytest.raises(ValueError):
            _parse_url(input, base_url=base)
        return

    url = _parse_url(input, base_url=base)
    assert url.scheme == (protocol[:-1] if protocol else None)
    assert url.username == username
    assert url.password == password
    assert _serialize_host(url.hostname) == hostname
    assert url.port == (None if not port else int(port))
    # TODO: Find out why we do not always get right whether path is supposed to
    # be / or an empty string.
    assert (_serialize_url_path(url) or "/") == (pathname or "/")
    # TODO: Find out why we do not always get right whether query is supposed
    # to be an empty string or None.
    assert (url.query or "") == (search[1:] if search else "")
    # TODO: Find out why we do not always get right whether fragment is
    # supposed to be an empty string or None.
    assert (url.fragment or "") == (hash[1:] if hash else "")
    # TODO: Address the TODOs above.
    # assert _serialize_url(url) == href


PERCENT_ENCODE_TEST_DATA_FILE_PATH = (
    Path(__file__).parent / "percent-encoding-test-data.json"
)
PERCENT_ENCODE_TEST_DATA_KNOWN_ISSUES = {
    # TODO: Investigate.
    ("\x0eA", "iso-2022-jp"),
    ("\ue5e5", "gb18030"),
    # TODO: Fix the escaping of unsupported code points.
    ("†", "big5"),
}

with open(PERCENT_ENCODE_TEST_DATA_FILE_PATH, encoding="utf-8") as input:
    PERCENT_ENCODE_TEST_DATA = json.load(input)


@pytest.mark.parametrize(
    "input,output,encoding,percent_encode_set",
    (
        ("", "", "utf-8", _C0_CONTROL_PERCENT_ENCODE_SET),
        ("a", "a", "utf-8", _C0_CONTROL_PERCENT_ENCODE_SET),
        *(
            (input, output, encoding, _SPECIAL_QUERY_PERCENT_ENCODE_SET)
            if (input, encoding) not in PERCENT_ENCODE_TEST_DATA_KNOWN_ISSUES
            else pytest.param(
                input,
                output,
                encoding,
                _SPECIAL_QUERY_PERCENT_ENCODE_SET,
                marks=pytest.mark.xfail(strict=True),
            )
            for input, _output in (
                (
                    i["input"],
                    i["output"],
                )
                for i in PERCENT_ENCODE_TEST_DATA
                if not isinstance(i, str)
            )
            for encoding, output in _output.items()
        ),
    ),
)
def test_percent_encode_after_encoding(input, output, encoding, percent_encode_set):
    actual = _percent_encode_after_encoding(
        input,
        encoding=encoding,
        percent_encode_set=percent_encode_set,
    )
    assert actual == output


UNSET = object()

# Test cases for URL-to-safe-URL conversions with a URL and an encoding as
# input parameters.
#
# (encoding, input URL, output URL or exception)
SAFE_URL_ENCODING_CASES = (
    (UNSET, "", ValueError),
    (UNSET, "https://example.com", "https://example.com"),
    (UNSET, "https://example.com/©", "https://example.com/%C2%A9"),
    # Paths are always UTF-8-encoded.
    ("iso-8859-1", "https://example.com/©", "https://example.com/%C2%A9"),
    # Queries are UTF-8-encoded if the scheme is not special, ws or wss.
    ("iso-8859-1", "a://example.com?©", "a://example.com?%C2%A9"),
    *(
        ("iso-8859-1", f"{scheme}://example.com?©", f"{scheme}://example.com?%C2%A9")
        for scheme in ("ws", "wss")
    ),
    *(
        ("iso-8859-1", f"{scheme}://example.com?©", f"{scheme}://example.com?%A9")
        for scheme in _SPECIAL_SCHEMES
        if scheme not in {"ws", "wss"}
    ),
    # Fragments are always UTF-8-encoded.
    ("iso-8859-1", "https://example.com#©", "https://example.com#%C2%A9"),
)

INVALID_SCHEME_FOLLOW_UPS = "".join(
    chr(value)
    for value in range(0x81)
    if (
        chr(value) not in _ASCII_ALPHANUMERIC
        and chr(value) not in "+-."
        and chr(value) not in _C0_CONTROL_OR_SPACE  # stripped
        and chr(value) != ":"  # separator
    )
)

SAFE_URL_URL_INVALID_SCHEME_CASES = tuple(
    (f"{scheme}://example.com", ValueError)
    for scheme in (
        # A scheme is required.
        "",
        # The first scheme letter must be an ASCII alpha.
        # Note: 0x80 is included below to also test non-ASCII example.
        *(
            chr(value)
            for value in range(0x81)
            if (
                chr(value) not in _ASCII_ALPHA
                and chr(value) not in _C0_CONTROL_OR_SPACE  # stripped
                and chr(value) != ":"  # separator
            )
        ),
        # The follow-up scheme letters can also be ASCII numbers, plus, hyphen,
        # or period.
        f"a{INVALID_SCHEME_FOLLOW_UPS}",
    )
)

# Remove any leading and trailing C0 control or space from input.
SAFE_URL_URL_STRIP_CASES = tuple(
    (f"{char}https://example.com{char}", "https://example.com")
    for char in _C0_CONTROL_OR_SPACE
    if char not in _ASCII_TAB_OR_NEWLINE
)

<<<<<<< HEAD
SCHEME_NON_FIRST = _ASCII_ALPHANUMERIC + "+-."

# Username and password characters that do not need escaping.
# Removed for RFC 2396 and RFC 3986: %
# Removed for the URL living standard: :;=
USERINFO_SAFE = _ASCII_ALPHANUMERIC + "-_.!~*'()" + "&+$,"
USERNAME_TO_ENCODE = "".join(
    chr(value)
    for value in range(0x80)
    if (
        chr(value) not in _C0_CONTROL_OR_SPACE
        and chr(value) not in USERINFO_SAFE
        and chr(value) not in ":/?#\\"
    )
)
USERNAME_ENCODED = "".join(f"%{ord(char):02X}" for char in USERNAME_TO_ENCODE)
PASSWORD_TO_ENCODE = USERNAME_TO_ENCODE + ":"
PASSWORD_ENCODED = "".join(f"%{ord(char):02X}" for char in PASSWORD_TO_ENCODE)

# Path characters that do not need escaping.
# Removed for RFC 2396 and RFC 3986: %[\]^|
PATH_SAFE = _ASCII_ALPHANUMERIC + "-_.!~*'()" + ":@&=+$," + "/" + ";"
PATH_TO_ENCODE = "".join(
    chr(value)
    for value in range(0x80)
    if (
        chr(value) not in _C0_CONTROL_OR_SPACE
        and chr(value) not in PATH_SAFE
        and chr(value) not in "?#\\"
    )
)
PATH_ENCODED = "".join(f"%{ord(char):02X}" for char in PATH_TO_ENCODE)

# Query characters that do not need escaping.
# Removed for RFC 2396 and RFC 3986: %[\]^`{|}
# Removed for the URL living standard: ' (special)
QUERY_SAFE = _ASCII_ALPHANUMERIC + "-_.!~*'()" + ":@&=+$," + "/" + ";" + "?"
QUERY_TO_ENCODE = "".join(
    chr(value)
    for value in range(0x80)
    if (
        chr(value) not in _C0_CONTROL_OR_SPACE
        and chr(value) not in QUERY_SAFE
        and chr(value) not in "#"
    )
)
QUERY_ENCODED = "".join(f"%{ord(char):02X}" for char in QUERY_TO_ENCODE)
SPECIAL_QUERY_SAFE = QUERY_SAFE.replace("'", "")
SPECIAL_QUERY_TO_ENCODE = "".join(
    chr(value)
    for value in range(0x80)
    if (
        chr(value) not in _C0_CONTROL_OR_SPACE
        and chr(value) not in SPECIAL_QUERY_SAFE
        and chr(value) not in "#"
    )
)
SPECIAL_QUERY_ENCODED = "".join(f"%{ord(char):02X}" for char in SPECIAL_QUERY_TO_ENCODE)

# Fragment characters that do not need escaping.
# Removed for RFC 2396 and RFC 3986: #%[\\]^{|}
FRAGMENT_SAFE = _ASCII_ALPHANUMERIC + "-_.!~*'()" + ":@&=+$," + "/" + ";" + "?"
FRAGMENT_TO_ENCODE = "".join(
    chr(value)
    for value in range(0x80)
    if (chr(value) not in _C0_CONTROL_OR_SPACE and chr(value) not in FRAGMENT_SAFE)
)
FRAGMENT_ENCODED = "".join(f"%{ord(char):02X}" for char in FRAGMENT_TO_ENCODE)


# Test cases for URL-to-safe-URL conversions with only a URL as input parameter
# (i.e. no encoding or base URL).
#
# (input URL, output URL or exception)
SAFE_URL_URL_CASES = (
    # Invalid input type
    (1, Exception),
    (object(), Exception),
    # Empty string
    ("", ValueError),
    *SAFE_URL_URL_STRIP_CASES,
    # Remove all ASCII tab or newline from input.
    (
        (
            f"{_ASCII_TAB_OR_NEWLINE}h{_ASCII_TAB_OR_NEWLINE}ttps"
            f"{_ASCII_TAB_OR_NEWLINE}:{_ASCII_TAB_OR_NEWLINE}/"
            f"{_ASCII_TAB_OR_NEWLINE}/{_ASCII_TAB_OR_NEWLINE}a"
            f"{_ASCII_TAB_OR_NEWLINE}b{_ASCII_TAB_OR_NEWLINE}:"
            f"{_ASCII_TAB_OR_NEWLINE}a{_ASCII_TAB_OR_NEWLINE}b"
            f"{_ASCII_TAB_OR_NEWLINE}@{_ASCII_TAB_OR_NEWLINE}exam"
            f"{_ASCII_TAB_OR_NEWLINE}ple.com{_ASCII_TAB_OR_NEWLINE}:"
            f"{_ASCII_TAB_OR_NEWLINE}1{_ASCII_TAB_OR_NEWLINE}2"
            f"{_ASCII_TAB_OR_NEWLINE}/{_ASCII_TAB_OR_NEWLINE}a"
            f"{_ASCII_TAB_OR_NEWLINE}b{_ASCII_TAB_OR_NEWLINE}?"
            f"{_ASCII_TAB_OR_NEWLINE}a{_ASCII_TAB_OR_NEWLINE}b"
            f"{_ASCII_TAB_OR_NEWLINE}#{_ASCII_TAB_OR_NEWLINE}a"
            f"{_ASCII_TAB_OR_NEWLINE}b{_ASCII_TAB_OR_NEWLINE}"
        ),
        "https://ab:ab@example.com:12/ab?ab#ab",
    ),
    # Scheme
    (f"{_ASCII_ALPHA}://example.com", f"{_ASCII_ALPHA.lower()}://example.com"),
    (
        f"a{SCHEME_NON_FIRST}://example.com",
        f"a{SCHEME_NON_FIRST.lower()}://example.com",
    ),
    *SAFE_URL_URL_INVALID_SCHEME_CASES,
    # Authority
    ("https://a@example.com", "https://a@example.com"),
    ("https://a:@example.com", "https://a:@example.com"),
    ("https://a:a@example.com", "https://a:a@example.com"),
    ("https://a%3A@example.com", "https://a%3A@example.com"),
    (
        f"https://{USERINFO_SAFE}:{USERINFO_SAFE}@example.com",
        f"https://{USERINFO_SAFE}:{USERINFO_SAFE}@example.com",
    ),
    (
        f"https://{USERNAME_TO_ENCODE}:{PASSWORD_TO_ENCODE}@example.com",
        f"https://{USERNAME_ENCODED}:{PASSWORD_ENCODED}@example.com",
    ),
    ("https://@\\example.com", ValueError),
    ("https://\x80:\x80@example.com", "https://%C2%80:%C2%80@example.com"),
    # Host
    ("https://example.com", "https://example.com"),
    ("https://.example", "https://.example"),
    ("https://\x80.example", ValueError),
    ("https://%80.example", ValueError),
    # The 4 cases below test before and after crossing DNS length limits on
    # domain name labels (63 characters) and the domain name as a whole (253
    # characters). However, all cases are expected to pass because the URL
    # living standard does not require domain names to be within these limits.
    (f"https://{'a'*63}.example", f"https://{'a'*63}.example"),
    (f"https://{'a'*64}.example", f"https://{'a'*64}.example"),
    (
        f"https://{'a'*63}.{'a'*63}.{'a'*63}.{'a'*53}.example",
        f"https://{'a'*63}.{'a'*63}.{'a'*63}.{'a'*53}.example",
    ),
    (
        f"https://{'a'*63}.{'a'*63}.{'a'*63}.{'a'*54}.example",
        f"https://{'a'*63}.{'a'*63}.{'a'*63}.{'a'*54}.example",
    ),
    ("https://ñ.example", "https://xn--ida.example"),
    ("http://192.168.0.0", "http://192.168.0.0"),
    ("http://192.168.0.256", ValueError),
    ("http://192.168.0.0.0", ValueError),
    ("http://[2a01:5cc0:1:2::4]", "http://[2a01:5cc0:1:2::4]"),
    ("http://[2a01:5cc0:1:2:3:4]", ValueError),
    # Port
    ("https://example.com:", "https://example.com:"),
    ("https://example.com:1", "https://example.com:1"),
    ("https://example.com:443", "https://example.com:443"),
    # Path
    ("https://example.com/", "https://example.com/"),
    ("https://example.com/a", "https://example.com/a"),
    ("https://example.com\\a", "https://example.com/a"),
    ("https://example.com/a\\b", "https://example.com/a/b"),
    (
        f"https://example.com/{PATH_SAFE}",
        f"https://example.com/{PATH_SAFE}",
    ),
    (
        f"https://example.com/{PATH_TO_ENCODE}",
        f"https://example.com/{PATH_ENCODED}",
    ),
    ("https://example.com/ñ", "https://example.com/%C3%B1"),
    ("https://example.com/ñ%C3%B1", "https://example.com/%C3%B1%C3%B1"),
    # Query
    ("https://example.com?", "https://example.com?"),
    ("https://example.com/?", "https://example.com/?"),
    ("https://example.com?a", "https://example.com?a"),
    ("https://example.com?a=", "https://example.com?a="),
    ("https://example.com?a=b", "https://example.com?a=b"),
    (
        f"a://example.com?{QUERY_SAFE}",
        f"a://example.com?{QUERY_SAFE}",
    ),
    (
        f"a://example.com?{QUERY_TO_ENCODE}",
        f"a://example.com?{QUERY_ENCODED}",
    ),
    *(
        (
            f"{scheme}://example.com?{SPECIAL_QUERY_SAFE}",
            f"{scheme}://example.com?{SPECIAL_QUERY_SAFE}",
        )
        for scheme in _SPECIAL_SCHEMES
    ),
    *(
        (
            f"{scheme}://example.com?{SPECIAL_QUERY_TO_ENCODE}",
            f"{scheme}://example.com?{SPECIAL_QUERY_ENCODED}",
        )
        for scheme in _SPECIAL_SCHEMES
    ),
    ("https://example.com?ñ", "https://example.com?%C3%B1"),
    ("https://example.com?ñ%C3%B1", "https://example.com?%C3%B1%C3%B1"),
    # Fragment
    ("https://example.com#", "https://example.com#"),
    ("https://example.com/#", "https://example.com/#"),
    ("https://example.com?#", "https://example.com?#"),
    ("https://example.com/?#", "https://example.com/?#"),
    ("https://example.com#a", "https://example.com#a"),
    (
        f"a://example.com#{FRAGMENT_SAFE}",
        f"a://example.com#{FRAGMENT_SAFE}",
    ),
    (
        f"a://example.com#{FRAGMENT_TO_ENCODE}",
        f"a://example.com#{FRAGMENT_ENCODED}",
    ),
    ("https://example.com#ñ", "https://example.com#%C3%B1"),
    ("https://example.com#ñ%C3%B1", "https://example.com#%C3%B1%C3%B1"),
    # All fields, UTF-8 wherever possible.
    (
        "https://ñ:ñ@ñ.example:1/ñ?ñ#ñ",
        "https://%C3%B1:%C3%B1@xn--ida.example:1/%C3%B1?%C3%B1#%C3%B1",
    ),
)

=======
    def test_safe_url_string_quote_path(self):
        safeurl = safe_url_string('http://google.com/"hello"', quote_path=True)
        self.assertEqual(safeurl, "http://google.com/%22hello%22")
>>>>>>> 73bfd652

def _test_safe_url_func(url, *, encoding=UNSET, output, func):
    kwargs = {}
    if encoding is not UNSET:
        kwargs["encoding"] = encoding
    try:
        is_exception = issubclass(output, Exception)
    except TypeError:
        is_exception = False
    if is_exception:
        with pytest.raises(output):
            func(url, **kwargs)
        return
    actual = func(url, **kwargs)
    assert actual == output
    assert func(actual, **kwargs) == output  # Idempotency


def _test_safe_url(url, *, encoding=UNSET, output):
    _test_safe_url_func(
        url,
        encoding=encoding,
        output=output,
        func=safe_url,
    )


@pytest.mark.parametrize("encoding,url,output", SAFE_URL_ENCODING_CASES)
def test_safe_url_encoding(encoding, url, output):
    _test_safe_url(url, encoding=encoding, output=output)


@pytest.mark.parametrize("url,output", SAFE_URL_URL_CASES)
def test_safe_url_url(url, output):
    _test_safe_url(url, output=output)


def _test_safe_url_string(url, *, encoding=UNSET, output):
    return _test_safe_url_func(
        url,
        encoding=encoding,
        output=output,
        func=safe_url_string,
    )


KNOWN_SAFE_URL_STRING_ENCODING_ISSUES = {
    (UNSET, ""),  # Invalid URL
    # UTF-8 encoding is not enforced in non-special URLs, or in URLs with the
    # ws or wss schemas.
    ("iso-8859-1", "a://example.com?\xa9"),
    ("iso-8859-1", "ws://example.com?\xa9"),
    ("iso-8859-1", "wss://example.com?\xa9"),
    # UTF-8 encoding is not enforced on the fragment.
    ("iso-8859-1", "https://example.com#\xa9"),
}


@pytest.mark.parametrize(
    "encoding,url,output",
    tuple(
        case
        if case[:2] not in KNOWN_SAFE_URL_STRING_ENCODING_ISSUES
        else pytest.param(*case, marks=pytest.mark.xfail(strict=True))
        for case in SAFE_URL_ENCODING_CASES
    ),
)
def test_safe_url_string_encoding(encoding, url, output):
    _test_safe_url_string(url, encoding=encoding, output=output)


KNOWN_SAFE_URL_STRING_URL_ISSUES = {
    "",  # Invalid URL
    *(case[0] for case in SAFE_URL_URL_STRIP_CASES),
    *(case[0] for case in SAFE_URL_URL_INVALID_SCHEME_CASES),
    # %3A gets decoded, going from a "a:" username to a "a" username with an
    # empty password.
    "https://a%3A@example.com",
    # Userinfo characters that the URL living standard requires escaping (:;=)
    # are not escaped.
    f"https://{USERNAME_TO_ENCODE}:{PASSWORD_TO_ENCODE}@example.com",
    "https://@\\example.com",  # Invalid URL
    "https://\x80.example",  # Invalid domain name (non-visible character)
    "https://%80.example",  # Invalid domain name (non-visible character)
    "http://192.168.0.256",  # Invalid IP address
    "http://192.168.0.0.0",  # Invalid IP address / domain name
    "http://[2a01:5cc0:1:2::4]",  # https://github.com/scrapy/w3lib/issues/193
    "https://example.com:",  # Removes the :
    # Does not convert \ to /
    "https://example.com\\a",
    "https://example.com\\a\\b",
    # Encodes \ and / after the first one in the path
    "https://example.com/a/b",
    "https://example.com/a\\b",
    # Some path characters that RFC 2396 and RFC 3986 require escaping (%[]|)
    # are not escaped.
    f"https://example.com/{PATH_TO_ENCODE}",
    # ? is removed
    "https://example.com?",
    "https://example.com/?",
    # Some query characters that RFC 2396 and RFC 3986 require escaping (%[]|)
    # are not escaped.
    f"a://example.com?{QUERY_TO_ENCODE}",
    # Some special query characters that RFC 2396 and RFC 3986 require escaping
    # (%[]|) or that the URL living standard requires escaping (') are not
    # escaped.
    *(
        f"{scheme}://example.com?{SPECIAL_QUERY_TO_ENCODE}"
        for scheme in _SPECIAL_SCHEMES
    ),
    # ? and # are removed
    "https://example.com#",
    "https://example.com/#",
    "https://example.com?#",
    "https://example.com/?#",
    # Some fragment characters that RFC 2396 and RFC 3986 require escaping
    # (#%[]|) are not escaped.
    f"a://example.com#{FRAGMENT_TO_ENCODE}",
}


@pytest.mark.parametrize(
    "url,output",
    tuple(
        case
        if case[0] not in KNOWN_SAFE_URL_STRING_URL_ISSUES
        else pytest.param(*case, marks=pytest.mark.xfail(strict=True))
        for case in SAFE_URL_URL_CASES
    ),
)
def test_safe_url_string_url(url, output):
    _test_safe_url_string(url, output=output)


@pytest.mark.parametrize(
    "url",
    tuple(
        case[0]
        for case in SAFE_URL_URL_CASES
        if (
            case[0] not in KNOWN_SAFE_URL_STRING_URL_ISSUES and isinstance(case[1], str)
        )
    ),
)
def test_safe_url_performance(url):
    # As you increase number, safe_url_string starts gaining by far,
    # presummably due to caching by urllib.
    number = 1  # TODO: Increase? How much?
    # Make sure the new implementation is at most this number of times as slow.
    multiplier = 4  # TODO: Lower as close to 1 as possible.

    time1 = timeit(
        f"safe_url({url!r})", "from w3lib.url import safe_url", number=number
    )
    time2 = timeit(
        f"safe_url_string({url!r})",
        "from w3lib.url import safe_url_string",
        number=number,
    )

    assert time1 <= time2 * multiplier


class UrlTests(unittest.TestCase):
    def test_safe_url_string_path_encoding(self):
        safeurl = safe_url_string("http://www.example.com/£", path_encoding="latin-1")
        self.assertTrue(isinstance(safeurl, str))
        self.assertEqual(safeurl, "http://www.example.com/%A3")

        safeurl = safe_url_string(
            "http://www.example.com/£?unit=µ", path_encoding="latin-1"
        )
        self.assertTrue(isinstance(safeurl, str))
        self.assertEqual(safeurl, "http://www.example.com/%A3?unit=%C2%B5")

        safeurl = safe_url_string(
            "http://www.example.com/£?unit=µ",
            encoding="latin-1",
            path_encoding="latin-1",
        )
        self.assertTrue(isinstance(safeurl, str))
        self.assertEqual(safeurl, "http://www.example.com/%A3?unit=%B5")

    def test_safe_url_string_quote_path_false(self):
        safeurl = safe_url_string('http://google.com/"hello"', quote_path=False)
        self.assertEqual(safeurl, 'http://google.com/"hello"')

    def test_safe_url_string_bytes_input(self):
        safeurl = safe_url_string(b"http://www.example.com/")
        self.assertTrue(isinstance(safeurl, str))
        self.assertEqual(safeurl, "http://www.example.com/")

        # bytes input is assumed to be UTF-8
        safeurl = safe_url_string(b"http://www.example.com/\xc2\xb5")
        self.assertTrue(isinstance(safeurl, str))
        self.assertEqual(safeurl, "http://www.example.com/%C2%B5")

        # page-encoding encoded bytes still end up as UTF-8 sequences in path
        safeurl = safe_url_string(b"http://www.example.com/\xb5", encoding="latin1")
        self.assertTrue(isinstance(safeurl, str))
        self.assertEqual(safeurl, "http://www.example.com/%C2%B5")

        safeurl = safe_url_string(
            b"http://www.example.com/\xa3?unit=\xb5", encoding="latin1"
        )
        self.assertTrue(isinstance(safeurl, str))
        self.assertEqual(safeurl, "http://www.example.com/%C2%A3?unit=%B5")

    def test_safe_url_string_bytes_input_nonutf8(self):
        # latin1
        safeurl = safe_url_string(b"http://www.example.com/\xa3?unit=\xb5")
        self.assertTrue(isinstance(safeurl, str))
        self.assertEqual(safeurl, "http://www.example.com/%A3?unit=%B5")

        # cp1251
        # >>> 'Россия'.encode('cp1251')
        # '\xd0\xee\xf1\xf1\xe8\xff'
        safeurl = safe_url_string(
            b"http://www.example.com/country/\xd0\xee\xf1\xf1\xe8\xff"
        )
        self.assertTrue(isinstance(safeurl, str))
        self.assertEqual(safeurl, "http://www.example.com/country/%D0%EE%F1%F1%E8%FF")

    def test_safe_download_url(self):
        self.assertEqual(
            safe_download_url("http://www.example.org"), "http://www.example.org/"
        )
        self.assertEqual(
            safe_download_url("http://www.example.org/../"), "http://www.example.org/"
        )
        self.assertEqual(
            safe_download_url("http://www.example.org/../../images/../image"),
            "http://www.example.org/image",
        )
        self.assertEqual(
            safe_download_url("http://www.example.org/dir/"),
            "http://www.example.org/dir/",
        )
        self.assertEqual(
            safe_download_url(b"http://www.example.org/dir/"),
            "http://www.example.org/dir/",
        )

        # Encoding related tests
        self.assertEqual(
            safe_download_url(
                b"http://www.example.org?\xa3",
                encoding="latin-1",
                path_encoding="latin-1",
            ),
            "http://www.example.org/?%A3",
        )
        self.assertEqual(
            safe_download_url(
                b"http://www.example.org?\xc2\xa3",
                encoding="utf-8",
                path_encoding="utf-8",
            ),
            "http://www.example.org/?%C2%A3",
        )
        self.assertEqual(
            safe_download_url(
                b"http://www.example.org/\xc2\xa3?\xc2\xa3",
                encoding="utf-8",
                path_encoding="latin-1",
            ),
            "http://www.example.org/%A3?%C2%A3",
        )

    def test_is_url(self):
        self.assertTrue(is_url("http://www.example.org"))
        self.assertTrue(is_url("https://www.example.org"))
        self.assertTrue(is_url("file:///some/path"))
        self.assertFalse(is_url("foo://bar"))
        self.assertFalse(is_url("foo--bar"))

    def test_url_query_parameter(self):
        self.assertEqual(
            url_query_parameter("product.html?id=200&foo=bar", "id"), "200"
        )
        self.assertEqual(
            url_query_parameter("product.html?id=200&foo=bar", "notthere", "mydefault"),
            "mydefault",
        )
        self.assertEqual(url_query_parameter("product.html?id=", "id"), None)
        self.assertEqual(
            url_query_parameter("product.html?id=", "id", keep_blank_values=1), ""
        )

    def test_url_query_parameter_2(self):
        """
        This problem was seen several times in the feeds. Sometime affiliate URLs contains
        nested encoded affiliate URL with direct URL as parameters. For example:
        aff_url1 = 'http://www.tkqlhce.com/click-2590032-10294381?url=http%3A%2F%2Fwww.argos.co.uk%2Fwebapp%2Fwcs%2Fstores%2Fservlet%2FArgosCreateReferral%3FstoreId%3D10001%26langId%3D-1%26referrer%3DCOJUN%26params%3Dadref%253DGarden+and+DIY-%3EGarden+furniture-%3EChildren%26%2339%3Bs+garden+furniture%26referredURL%3Dhttp%3A%2F%2Fwww.argos.co.uk%2Fwebapp%2Fwcs%2Fstores%2Fservlet%2FProductDisplay%253FstoreId%253D10001%2526catalogId%253D1500001501%2526productId%253D1500357023%2526langId%253D-1'
        the typical code to extract needed URL from it is:
        aff_url2 = url_query_parameter(aff_url1, 'url')
        after this aff2_url is:
        'http://www.argos.co.uk/webapp/wcs/stores/servlet/ArgosCreateReferral?storeId=10001&langId=-1&referrer=COJUN&params=adref%3DGarden and DIY->Garden furniture->Children&#39;s gardenfurniture&referredURL=http://www.argos.co.uk/webapp/wcs/stores/servlet/ProductDisplay%3FstoreId%3D10001%26catalogId%3D1500001501%26productId%3D1500357023%26langId%3D-1'
        the direct URL extraction is
        url = url_query_parameter(aff_url2, 'referredURL')
        but this will not work, because aff_url2 contains &#39; (comma sign encoded in the feed)
        and the URL extraction will fail, current workaround was made in the spider,
        just a replace for &#39; to %27
        """
        return  # FIXME: this test should pass but currently doesnt
        # correct case
        aff_url1 = "http://www.anrdoezrs.net/click-2590032-10294381?url=http%3A%2F%2Fwww.argos.co.uk%2Fwebapp%2Fwcs%2Fstores%2Fservlet%2FArgosCreateReferral%3FstoreId%3D10001%26langId%3D-1%26referrer%3DCOJUN%26params%3Dadref%253DGarden+and+DIY-%3EGarden+furniture-%3EGarden+table+and+chair+sets%26referredURL%3Dhttp%3A%2F%2Fwww.argos.co.uk%2Fwebapp%2Fwcs%2Fstores%2Fservlet%2FProductDisplay%253FstoreId%253D10001%2526catalogId%253D1500001501%2526productId%253D1500357199%2526langId%253D-1"
        aff_url2 = url_query_parameter(aff_url1, "url")
        self.assertEqual(
            aff_url2,
            "http://www.argos.co.uk/webapp/wcs/stores/servlet/ArgosCreateReferral?storeId=10001&langId=-1&referrer=COJUN&params=adref%3DGarden and DIY->Garden furniture->Garden table and chair sets&referredURL=http://www.argos.co.uk/webapp/wcs/stores/servlet/ProductDisplay%3FstoreId%3D10001%26catalogId%3D1500001501%26productId%3D1500357199%26langId%3D-1",
        )
        prod_url = url_query_parameter(aff_url2, "referredURL")
        self.assertEqual(
            prod_url,
            "http://www.argos.co.uk/webapp/wcs/stores/servlet/ProductDisplay?storeId=10001&catalogId=1500001501&productId=1500357199&langId=-1",
        )
        # weird case
        aff_url1 = "http://www.tkqlhce.com/click-2590032-10294381?url=http%3A%2F%2Fwww.argos.co.uk%2Fwebapp%2Fwcs%2Fstores%2Fservlet%2FArgosCreateReferral%3FstoreId%3D10001%26langId%3D-1%26referrer%3DCOJUN%26params%3Dadref%253DGarden+and+DIY-%3EGarden+furniture-%3EChildren%26%2339%3Bs+garden+furniture%26referredURL%3Dhttp%3A%2F%2Fwww.argos.co.uk%2Fwebapp%2Fwcs%2Fstores%2Fservlet%2FProductDisplay%253FstoreId%253D10001%2526catalogId%253D1500001501%2526productId%253D1500357023%2526langId%253D-1"
        aff_url2 = url_query_parameter(aff_url1, "url")
        self.assertEqual(
            aff_url2,
            "http://www.argos.co.uk/webapp/wcs/stores/servlet/ArgosCreateReferral?storeId=10001&langId=-1&referrer=COJUN&params=adref%3DGarden and DIY->Garden furniture->Children&#39;s garden furniture&referredURL=http://www.argos.co.uk/webapp/wcs/stores/servlet/ProductDisplay%3FstoreId%3D10001%26catalogId%3D1500001501%26productId%3D1500357023%26langId%3D-1",
        )
        prod_url = url_query_parameter(aff_url2, "referredURL")
        # fails, prod_url is None now
        self.assertEqual(
            prod_url,
            "http://www.argos.co.uk/webapp/wcs/stores/servlet/ProductDisplay?storeId=10001&catalogId=1500001501&productId=1500357023&langId=-1",
        )

    def test_add_or_replace_parameter(self):
        url = "http://domain/test"
        self.assertEqual(
            add_or_replace_parameter(url, "arg", "v"), "http://domain/test?arg=v"
        )
        url = "http://domain/test?arg1=v1&arg2=v2&arg3=v3"
        self.assertEqual(
            add_or_replace_parameter(url, "arg4", "v4"),
            "http://domain/test?arg1=v1&arg2=v2&arg3=v3&arg4=v4",
        )
        self.assertEqual(
            add_or_replace_parameter(url, "arg3", "nv3"),
            "http://domain/test?arg1=v1&arg2=v2&arg3=nv3",
        )

        self.assertEqual(
            add_or_replace_parameter(
                "http://domain/moreInfo.asp?prodID=", "prodID", "20"
            ),
            "http://domain/moreInfo.asp?prodID=20",
        )
        url = "http://rmc-offers.co.uk/productlist.asp?BCat=2%2C60&CatID=60"
        self.assertEqual(
            add_or_replace_parameter(url, "BCat", "newvalue"),
            "http://rmc-offers.co.uk/productlist.asp?BCat=newvalue&CatID=60",
        )
        url = "http://rmc-offers.co.uk/productlist.asp?BCat=2,60&CatID=60"
        self.assertEqual(
            add_or_replace_parameter(url, "BCat", "newvalue"),
            "http://rmc-offers.co.uk/productlist.asp?BCat=newvalue&CatID=60",
        )
        url = "http://rmc-offers.co.uk/productlist.asp?"
        self.assertEqual(
            add_or_replace_parameter(url, "BCat", "newvalue"),
            "http://rmc-offers.co.uk/productlist.asp?BCat=newvalue",
        )

        url = "http://example.com/?version=1&pageurl=http%3A%2F%2Fwww.example.com%2Ftest%2F%23fragment%3Dy&param2=value2"
        self.assertEqual(
            add_or_replace_parameter(url, "version", "2"),
            "http://example.com/?version=2&pageurl=http%3A%2F%2Fwww.example.com%2Ftest%2F%23fragment%3Dy&param2=value2",
        )
        self.assertEqual(
            add_or_replace_parameter(url, "pageurl", "test"),
            "http://example.com/?version=1&pageurl=test&param2=value2",
        )

        url = "http://domain/test?arg1=v1&arg2=v2&arg1=v3"
        self.assertEqual(
            add_or_replace_parameter(url, "arg4", "v4"),
            "http://domain/test?arg1=v1&arg2=v2&arg1=v3&arg4=v4",
        )
        self.assertEqual(
            add_or_replace_parameter(url, "arg1", "v3"),
            "http://domain/test?arg1=v3&arg2=v2",
        )

    @pytest.mark.xfail(reason="https://github.com/scrapy/w3lib/issues/164")
    def test_add_or_replace_parameter_fail(self):
        self.assertEqual(
            add_or_replace_parameter(
                "http://domain/test?arg1=v1;arg2=v2", "arg1", "v3"
            ),
            "http://domain/test?arg1=v3&arg2=v2",
        )

    def test_add_or_replace_parameters(self):
        url = "http://domain/test"
        self.assertEqual(
            add_or_replace_parameters(url, {"arg": "v"}), "http://domain/test?arg=v"
        )
        url = "http://domain/test?arg1=v1&arg2=v2&arg3=v3"
        self.assertEqual(
            add_or_replace_parameters(url, {"arg4": "v4"}),
            "http://domain/test?arg1=v1&arg2=v2&arg3=v3&arg4=v4",
        )
        self.assertEqual(
            add_or_replace_parameters(url, {"arg4": "v4", "arg3": "v3new"}),
            "http://domain/test?arg1=v1&arg2=v2&arg3=v3new&arg4=v4",
        )
        url = "http://domain/test?arg1=v1&arg2=v2&arg1=v3"
        self.assertEqual(
            add_or_replace_parameters(url, {"arg4": "v4"}),
            "http://domain/test?arg1=v1&arg2=v2&arg1=v3&arg4=v4",
        )
        self.assertEqual(
            add_or_replace_parameters(url, {"arg1": "v3"}),
            "http://domain/test?arg1=v3&arg2=v2",
        )

    def test_add_or_replace_parameters_does_not_change_input_param(self):
        url = "http://domain/test?arg=original"
        input_param = {"arg": "value"}
        add_or_replace_parameters(url, input_param)  # noqa
        self.assertEqual(input_param, {"arg": "value"})

    def test_url_query_cleaner(self):
        self.assertEqual("product.html", url_query_cleaner("product.html?"))
        self.assertEqual("product.html", url_query_cleaner("product.html?&"))
        self.assertEqual(
            "product.html?id=200",
            url_query_cleaner("product.html?id=200&foo=bar&name=wired", ["id"]),
        )
        self.assertEqual(
            "product.html?id=200",
            url_query_cleaner("product.html?&id=200&&foo=bar&name=wired", ["id"]),
        )
        self.assertEqual(
            "product.html", url_query_cleaner("product.html?foo=bar&name=wired", ["id"])
        )
        self.assertEqual(
            "product.html?id=200&name=wired",
            url_query_cleaner("product.html?id=200&foo=bar&name=wired", ["id", "name"]),
        )
        self.assertEqual(
            "product.html?id",
            url_query_cleaner("product.html?id&other=3&novalue=", ["id"]),
        )
        # default is to remove duplicate keys
        self.assertEqual(
            "product.html?d=1",
            url_query_cleaner("product.html?d=1&e=b&d=2&d=3&other=other", ["d"]),
        )
        # unique=False disables duplicate keys filtering
        self.assertEqual(
            "product.html?d=1&d=2&d=3",
            url_query_cleaner(
                "product.html?d=1&e=b&d=2&d=3&other=other", ["d"], unique=False
            ),
        )
        self.assertEqual(
            "product.html?id=200&foo=bar",
            url_query_cleaner(
                "product.html?id=200&foo=bar&name=wired#id20", ["id", "foo"]
            ),
        )
        self.assertEqual(
            "product.html?foo=bar&name=wired",
            url_query_cleaner(
                "product.html?id=200&foo=bar&name=wired", ["id"], remove=True
            ),
        )
        self.assertEqual(
            "product.html?name=wired",
            url_query_cleaner(
                "product.html?id=2&foo=bar&name=wired", ["id", "foo"], remove=True
            ),
        )
        self.assertEqual(
            "product.html?foo=bar&name=wired",
            url_query_cleaner(
                "product.html?id=2&foo=bar&name=wired", ["id", "footo"], remove=True
            ),
        )
        self.assertEqual(
            "product.html", url_query_cleaner("product.html", ["id"], remove=True)
        )
        self.assertEqual(
            "product.html", url_query_cleaner("product.html?&", ["id"], remove=True)
        )
        self.assertEqual(
            "product.html?foo=bar",
            url_query_cleaner("product.html?foo=bar&name=wired", "foo"),
        )
        self.assertEqual(
            "product.html?foobar=wired",
            url_query_cleaner("product.html?foo=bar&foobar=wired", "foobar"),
        )

    def test_url_query_cleaner_keep_fragments(self):
        self.assertEqual(
            "product.html?id=200#foo",
            url_query_cleaner(
                "product.html?id=200&foo=bar&name=wired#foo",
                ["id"],
                keep_fragments=True,
            ),
        )
        self.assertEqual(
            "product.html?id=200",
            url_query_cleaner(
                "product.html?id=200&foo=bar&name=wired", ["id"], keep_fragments=True
            ),
        )

    def test_path_to_file_uri(self):
        if os.name == "nt":
            self.assertEqual(
                path_to_file_uri(r"C:\\windows\clock.avi"),
                "file:///C:/windows/clock.avi",
            )
        else:
            self.assertEqual(
                path_to_file_uri("/some/path.txt"), "file:///some/path.txt"
            )

        fn = "test.txt"
        x = path_to_file_uri(fn)
        self.assertTrue(x.startswith("file:///"))
        self.assertEqual(file_uri_to_path(x).lower(), os.path.abspath(fn).lower())

    def test_file_uri_to_path(self):
        if os.name == "nt":
            self.assertEqual(
                file_uri_to_path("file:///C:/windows/clock.avi"),
                r"C:\\windows\clock.avi",
            )
            uri = "file:///C:/windows/clock.avi"
            uri2 = path_to_file_uri(file_uri_to_path(uri))
            self.assertEqual(uri, uri2)
        else:
            self.assertEqual(
                file_uri_to_path("file:///path/to/test.txt"), "/path/to/test.txt"
            )
            self.assertEqual(file_uri_to_path("/path/to/test.txt"), "/path/to/test.txt")
            uri = "file:///path/to/test.txt"
            uri2 = path_to_file_uri(file_uri_to_path(uri))
            self.assertEqual(uri, uri2)

        self.assertEqual(file_uri_to_path("test.txt"), "test.txt")

    def test_any_to_uri(self):
        if os.name == "nt":
            self.assertEqual(
                any_to_uri(r"C:\\windows\clock.avi"), "file:///C:/windows/clock.avi"
            )
        else:
            self.assertEqual(any_to_uri("/some/path.txt"), "file:///some/path.txt")
        self.assertEqual(any_to_uri("file:///some/path.txt"), "file:///some/path.txt")
        self.assertEqual(
            any_to_uri("http://www.example.com/some/path.txt"),
            "http://www.example.com/some/path.txt",
        )


class CanonicalizeUrlTest(unittest.TestCase):
    def test_canonicalize_url(self):
        # simplest case
        self.assertEqual(
            canonicalize_url("http://www.example.com/"), "http://www.example.com/"
        )

    def test_return_str(self):
        assert isinstance(canonicalize_url("http://www.example.com"), str)
        assert isinstance(canonicalize_url(b"http://www.example.com"), str)

    def test_append_missing_path(self):
        self.assertEqual(
            canonicalize_url("http://www.example.com"), "http://www.example.com/"
        )

    def test_typical_usage(self):
        self.assertEqual(
            canonicalize_url("http://www.example.com/do?a=1&b=2&c=3"),
            "http://www.example.com/do?a=1&b=2&c=3",
        )
        self.assertEqual(
            canonicalize_url("http://www.example.com/do?c=1&b=2&a=3"),
            "http://www.example.com/do?a=3&b=2&c=1",
        )
        self.assertEqual(
            canonicalize_url("http://www.example.com/do?&a=1"),
            "http://www.example.com/do?a=1",
        )

    def test_port_number(self):
        self.assertEqual(
            canonicalize_url("http://www.example.com:8888/do?a=1&b=2&c=3"),
            "http://www.example.com:8888/do?a=1&b=2&c=3",
        )
        # trailing empty ports are removed
        self.assertEqual(
            canonicalize_url("http://www.example.com:/do?a=1&b=2&c=3"),
            "http://www.example.com/do?a=1&b=2&c=3",
        )

    def test_sorting(self):
        self.assertEqual(
            canonicalize_url("http://www.example.com/do?c=3&b=5&b=2&a=50"),
            "http://www.example.com/do?a=50&b=2&b=5&c=3",
        )

    def test_keep_blank_values(self):
        self.assertEqual(
            canonicalize_url(
                "http://www.example.com/do?b=&a=2", keep_blank_values=False
            ),
            "http://www.example.com/do?a=2",
        )
        self.assertEqual(
            canonicalize_url("http://www.example.com/do?b=&a=2"),
            "http://www.example.com/do?a=2&b=",
        )
        self.assertEqual(
            canonicalize_url(
                "http://www.example.com/do?b=&c&a=2", keep_blank_values=False
            ),
            "http://www.example.com/do?a=2",
        )
        self.assertEqual(
            canonicalize_url("http://www.example.com/do?b=&c&a=2"),
            "http://www.example.com/do?a=2&b=&c=",
        )

        self.assertEqual(
            canonicalize_url("http://www.example.com/do?1750,4"),
            "http://www.example.com/do?1750%2C4=",
        )

    def test_spaces(self):
        self.assertEqual(
            canonicalize_url("http://www.example.com/do?q=a space&a=1"),
            "http://www.example.com/do?a=1&q=a+space",
        )
        self.assertEqual(
            canonicalize_url("http://www.example.com/do?q=a+space&a=1"),
            "http://www.example.com/do?a=1&q=a+space",
        )
        self.assertEqual(
            canonicalize_url("http://www.example.com/do?q=a%20space&a=1"),
            "http://www.example.com/do?a=1&q=a+space",
        )

    def test_canonicalize_url_unicode_path(self):
        self.assertEqual(
            canonicalize_url("http://www.example.com/résumé"),
            "http://www.example.com/r%C3%A9sum%C3%A9",
        )

    def test_canonicalize_url_unicode_query_string(self):
        # default encoding for path and query is UTF-8
        self.assertEqual(
            canonicalize_url("http://www.example.com/résumé?q=résumé"),
            "http://www.example.com/r%C3%A9sum%C3%A9?q=r%C3%A9sum%C3%A9",
        )

        # passed encoding will affect query string
        self.assertEqual(
            canonicalize_url(
                "http://www.example.com/résumé?q=résumé", encoding="latin1"
            ),
            "http://www.example.com/r%C3%A9sum%C3%A9?q=r%E9sum%E9",
        )

        self.assertEqual(
            canonicalize_url(
                "http://www.example.com/résumé?country=Россия", encoding="cp1251"
            ),
            "http://www.example.com/r%C3%A9sum%C3%A9?country=%D0%EE%F1%F1%E8%FF",
        )

    def test_canonicalize_url_unicode_query_string_wrong_encoding(self):
        # trying to encode with wrong encoding
        # fallback to UTF-8
        self.assertEqual(
            canonicalize_url(
                "http://www.example.com/résumé?currency=€", encoding="latin1"
            ),
            "http://www.example.com/r%C3%A9sum%C3%A9?currency=%E2%82%AC",
        )

        self.assertEqual(
            canonicalize_url(
                "http://www.example.com/résumé?country=Россия", encoding="latin1"
            ),
            "http://www.example.com/r%C3%A9sum%C3%A9?country=%D0%A0%D0%BE%D1%81%D1%81%D0%B8%D1%8F",
        )

    def test_normalize_percent_encoding_in_paths(self):
        self.assertEqual(
            canonicalize_url("http://www.example.com/r%c3%a9sum%c3%a9"),
            "http://www.example.com/r%C3%A9sum%C3%A9",
        )

        # non-UTF8 encoded sequences: they should be kept untouched, only upper-cased
        # 'latin1'-encoded sequence in path
        self.assertEqual(
            canonicalize_url("http://www.example.com/a%a3do"),
            "http://www.example.com/a%A3do",
        )

        # 'latin1'-encoded path, UTF-8 encoded query string
        self.assertEqual(
            canonicalize_url("http://www.example.com/a%a3do?q=r%c3%a9sum%c3%a9"),
            "http://www.example.com/a%A3do?q=r%C3%A9sum%C3%A9",
        )

        # 'latin1'-encoded path and query string
        self.assertEqual(
            canonicalize_url("http://www.example.com/a%a3do?q=r%e9sum%e9"),
            "http://www.example.com/a%A3do?q=r%E9sum%E9",
        )

        url = "https://example.com/a%23b%2cc#bash"
        canonical = canonicalize_url(url)
        # %23 is not accidentally interpreted as a URL fragment separator
        self.assertEqual(canonical, "https://example.com/a%23b,c")
        self.assertEqual(canonical, canonicalize_url(canonical))

    def test_normalize_percent_encoding_in_query_arguments(self):
        self.assertEqual(
            canonicalize_url("http://www.example.com/do?k=b%a3"),
            "http://www.example.com/do?k=b%A3",
        )

        self.assertEqual(
            canonicalize_url("http://www.example.com/do?k=r%c3%a9sum%c3%a9"),
            "http://www.example.com/do?k=r%C3%A9sum%C3%A9",
        )

    def test_non_ascii_percent_encoding_in_paths(self):
        self.assertEqual(
            canonicalize_url("http://www.example.com/a do?a=1"),
            "http://www.example.com/a%20do?a=1",
        )

        self.assertEqual(
            canonicalize_url("http://www.example.com/a %20do?a=1"),
            "http://www.example.com/a%20%20do?a=1",
        )

        self.assertEqual(
            canonicalize_url("http://www.example.com/a do£.html?a=1"),
            "http://www.example.com/a%20do%C2%A3.html?a=1",
        )

        self.assertEqual(
            canonicalize_url(b"http://www.example.com/a do\xc2\xa3.html?a=1"),
            "http://www.example.com/a%20do%C2%A3.html?a=1",
        )

    def test_non_ascii_percent_encoding_in_query_arguments(self):
        self.assertEqual(
            canonicalize_url("http://www.example.com/do?price=£500&a=5&z=3"),
            "http://www.example.com/do?a=5&price=%C2%A3500&z=3",
        )
        self.assertEqual(
            canonicalize_url(b"http://www.example.com/do?price=\xc2\xa3500&a=5&z=3"),
            "http://www.example.com/do?a=5&price=%C2%A3500&z=3",
        )
        self.assertEqual(
            canonicalize_url(b"http://www.example.com/do?price(\xc2\xa3)=500&a=1"),
            "http://www.example.com/do?a=1&price%28%C2%A3%29=500",
        )

    def test_urls_with_auth_and_ports(self):
        self.assertEqual(
            canonicalize_url("http://user:pass@www.example.com:81/do?now=1"),
            "http://user:pass@www.example.com:81/do?now=1",
        )

    def test_remove_fragments(self):
        self.assertEqual(
            canonicalize_url("http://user:pass@www.example.com/do?a=1#frag"),
            "http://user:pass@www.example.com/do?a=1",
        )
        self.assertEqual(
            canonicalize_url(
                "http://user:pass@www.example.com/do?a=1#frag", keep_fragments=True
            ),
            "http://user:pass@www.example.com/do?a=1#frag",
        )

    def test_dont_convert_safe_characters(self):
        # dont convert safe characters to percent encoding representation
        self.assertEqual(
            canonicalize_url(
                "http://www.simplybedrooms.com/White-Bedroom-Furniture/Bedroom-Mirror:-Josephine-Cheval-Mirror.html"
            ),
            "http://www.simplybedrooms.com/White-Bedroom-Furniture/Bedroom-Mirror:-Josephine-Cheval-Mirror.html",
        )

    def test_safe_characters_unicode(self):
        # urllib.quote uses a mapping cache of encoded characters. when parsing
        # an already percent-encoded url, it will fail if that url was not
        # percent-encoded as utf-8, that's why canonicalize_url must always
        # convert the urls to string. the following test asserts that
        # functionality.
        self.assertEqual(
            canonicalize_url("http://www.example.com/caf%E9-con-leche.htm"),
            "http://www.example.com/caf%E9-con-leche.htm",
        )

    def test_domains_are_case_insensitive(self):
        self.assertEqual(
            canonicalize_url("http://www.EXAMPLE.com/"), "http://www.example.com/"
        )

    def test_canonicalize_idns(self):
        self.assertEqual(
            canonicalize_url("http://www.bücher.de?q=bücher"),
            "http://www.xn--bcher-kva.de/?q=b%C3%BCcher",
        )
        # Japanese (+ reordering query parameters)
        self.assertEqual(
            canonicalize_url("http://はじめよう.みんな/?query=サ&maxResults=5"),
            "http://xn--p8j9a0d9c9a.xn--q9jyb4c/?maxResults=5&query=%E3%82%B5",
        )

    def test_quoted_slash_and_question_sign(self):
        self.assertEqual(
            canonicalize_url("http://foo.com/AC%2FDC+rocks%3f/?yeah=1"),
            "http://foo.com/AC%2FDC+rocks%3F/?yeah=1",
        )
        self.assertEqual(
            canonicalize_url("http://foo.com/AC%2FDC/"), "http://foo.com/AC%2FDC/"
        )

    def test_canonicalize_urlparsed(self):
        # canonicalize_url() can be passed an already urlparse'd URL
        self.assertEqual(
            canonicalize_url(urlparse("http://www.example.com/résumé?q=résumé")),
            "http://www.example.com/r%C3%A9sum%C3%A9?q=r%C3%A9sum%C3%A9",
        )
        self.assertEqual(
            canonicalize_url(urlparse("http://www.example.com/caf%e9-con-leche.htm")),
            "http://www.example.com/caf%E9-con-leche.htm",
        )
        self.assertEqual(
            canonicalize_url(
                urlparse("http://www.example.com/a%a3do?q=r%c3%a9sum%c3%a9")
            ),
            "http://www.example.com/a%A3do?q=r%C3%A9sum%C3%A9",
        )

    def test_canonicalize_parse_url(self):
        # parse_url() wraps urlparse and is used in link extractors
        self.assertEqual(
            canonicalize_url(parse_url("http://www.example.com/résumé?q=résumé")),
            "http://www.example.com/r%C3%A9sum%C3%A9?q=r%C3%A9sum%C3%A9",
        )
        self.assertEqual(
            canonicalize_url(parse_url("http://www.example.com/caf%e9-con-leche.htm")),
            "http://www.example.com/caf%E9-con-leche.htm",
        )
        self.assertEqual(
            canonicalize_url(
                parse_url("http://www.example.com/a%a3do?q=r%c3%a9sum%c3%a9")
            ),
            "http://www.example.com/a%A3do?q=r%C3%A9sum%C3%A9",
        )

    def test_canonicalize_url_idempotence(self):
        for url, enc in [
            ("http://www.bücher.de/résumé?q=résumé", "utf8"),
            ("http://www.example.com/résumé?q=résumé", "latin1"),
            ("http://www.example.com/résumé?country=Россия", "cp1251"),
            ("http://はじめよう.みんな/?query=サ&maxResults=5", "iso2022jp"),
        ]:
            canonicalized = canonicalize_url(url, encoding=enc)

            # if we canonicalize again, we ge the same result
            self.assertEqual(
                canonicalize_url(canonicalized, encoding=enc), canonicalized
            )

            # without encoding, already canonicalized URL is canonicalized identically
            self.assertEqual(canonicalize_url(canonicalized), canonicalized)

    def test_canonicalize_url_idna_exceptions(self):
        # missing DNS label
        self.assertEqual(
            canonicalize_url("http://.example.com/résumé?q=résumé"),
            "http://.example.com/r%C3%A9sum%C3%A9?q=r%C3%A9sum%C3%A9",
        )

        # DNS label too long
        self.assertEqual(
            canonicalize_url(f"http://www.{'example' * 11}.com/résumé?q=résumé"),
            f"http://www.{'example' * 11}.com/r%C3%A9sum%C3%A9?q=r%C3%A9sum%C3%A9",
        )

    def test_preserve_nonfragment_hash(self):
        # don't decode `%23` to `#`
        self.assertEqual(
            canonicalize_url("http://www.example.com/path/to/%23/foo/bar"),
            "http://www.example.com/path/to/%23/foo/bar",
        )
        self.assertEqual(
            canonicalize_url("http://www.example.com/path/to/%23/foo/bar#frag"),
            "http://www.example.com/path/to/%23/foo/bar",
        )
        self.assertEqual(
            canonicalize_url(
                "http://www.example.com/path/to/%23/foo/bar#frag", keep_fragments=True
            ),
            "http://www.example.com/path/to/%23/foo/bar#frag",
        )
        self.assertEqual(
            canonicalize_url(
                "http://www.example.com/path/to/%23/foo/bar?url=http%3A%2F%2Fwww.example.com%2Fpath%2Fto%2F%23%2Fbar%2Ffoo"
            ),
            "http://www.example.com/path/to/%23/foo/bar?url=http%3A%2F%2Fwww.example.com%2Fpath%2Fto%2F%23%2Fbar%2Ffoo",
        )
        self.assertEqual(
            canonicalize_url(
                "http://www.example.com/path/to/%23/foo/bar?url=http%3A%2F%2Fwww.example.com%2F%2Fpath%2Fto%2F%23%2Fbar%2Ffoo#frag"
            ),
            "http://www.example.com/path/to/%23/foo/bar?url=http%3A%2F%2Fwww.example.com%2F%2Fpath%2Fto%2F%23%2Fbar%2Ffoo",
        )
        self.assertEqual(
            canonicalize_url(
                "http://www.example.com/path/to/%23/foo/bar?url=http%3A%2F%2Fwww.example.com%2F%2Fpath%2Fto%2F%23%2Fbar%2Ffoo#frag",
                keep_fragments=True,
            ),
            "http://www.example.com/path/to/%23/foo/bar?url=http%3A%2F%2Fwww.example.com%2F%2Fpath%2Fto%2F%23%2Fbar%2Ffoo#frag",
        )

    def test_strip_spaces(self):
        self.assertEqual(
            canonicalize_url(" https://example.com"), "https://example.com/"
        )
        self.assertEqual(
            canonicalize_url("https://example.com "), "https://example.com/"
        )
        self.assertEqual(
            canonicalize_url(" https://example.com "), "https://example.com/"
        )


class DataURITests(unittest.TestCase):
    def test_default_mediatype_charset(self):
        result = parse_data_uri("data:,A%20brief%20note")
        self.assertEqual(result.media_type, "text/plain")
        self.assertEqual(result.media_type_parameters, {"charset": "US-ASCII"})
        self.assertEqual(result.data, b"A brief note")

    def test_text_uri(self):
        result = parse_data_uri("data:,A%20brief%20note")
        self.assertEqual(result.data, b"A brief note")

    def test_bytes_uri(self):
        result = parse_data_uri(b"data:,A%20brief%20note")
        self.assertEqual(result.data, b"A brief note")

    def test_unicode_uri(self):
        result = parse_data_uri("data:,é")
        self.assertEqual(result.data, "é".encode())

    def test_default_mediatype(self):
        result = parse_data_uri("data:;charset=iso-8859-7,%be%d3%be")
        self.assertEqual(result.media_type, "text/plain")
        self.assertEqual(result.media_type_parameters, {"charset": "iso-8859-7"})
        self.assertEqual(result.data, b"\xbe\xd3\xbe")

    def test_text_charset(self):
        result = parse_data_uri("data:text/plain;charset=iso-8859-7,%be%d3%be")
        self.assertEqual(result.media_type, "text/plain")
        self.assertEqual(result.media_type_parameters, {"charset": "iso-8859-7"})
        self.assertEqual(result.data, b"\xbe\xd3\xbe")

    def test_mediatype_parameters(self):
        result = parse_data_uri(
            "data:text/plain;"
            "foo=%22foo;bar%5C%22%22;"
            "charset=utf-8;"
            "bar=%22foo;%5C%22foo%20;/%20,%22,"
            "%CE%8E%CE%A3%CE%8E"
        )

        self.assertEqual(result.media_type, "text/plain")
        self.assertEqual(
            result.media_type_parameters,
            {"charset": "utf-8", "foo": 'foo;bar"', "bar": 'foo;"foo ;/ ,'},
        )
        self.assertEqual(result.data, b"\xce\x8e\xce\xa3\xce\x8e")

    def test_base64(self):
        result = parse_data_uri("data:text/plain;base64," "SGVsbG8sIHdvcmxkLg%3D%3D")
        self.assertEqual(result.media_type, "text/plain")
        self.assertEqual(result.data, b"Hello, world.")

    def test_base64_spaces(self):
        result = parse_data_uri(
            "data:text/plain;base64,SGVsb%20G8sIH%0A%20%20"
            "dvcm%20%20%20xk%20Lg%3D%0A%3D"
        )
        self.assertEqual(result.media_type, "text/plain")
        self.assertEqual(result.data, b"Hello, world.")

        result = parse_data_uri(
            "data:text/plain;base64,SGVsb G8sIH\n  " "dvcm   xk Lg%3D\n%3D"
        )
        self.assertEqual(result.media_type, "text/plain")
        self.assertEqual(result.data, b"Hello, world.")

    def test_wrong_base64_param(self):
        with self.assertRaises(ValueError):
            parse_data_uri("data:text/plain;baes64,SGVsbG8sIHdvcmxkLg%3D%3D")

    def test_missing_comma(self):
        with self.assertRaises(ValueError):
            parse_data_uri("data:A%20brief%20note")

    def test_missing_scheme(self):
        with self.assertRaises(ValueError):
            parse_data_uri("text/plain,A%20brief%20note")

    def test_wrong_scheme(self):
        with self.assertRaises(ValueError):
            parse_data_uri("http://example.com/")

    def test_scheme_case_insensitive(self):
        result = parse_data_uri("DATA:,A%20brief%20note")
        self.assertEqual(result.data, b"A brief note")
        result = parse_data_uri("DaTa:,A%20brief%20note")
        self.assertEqual(result.data, b"A brief note")


if __name__ == "__main__":
    unittest.main()<|MERGE_RESOLUTION|>--- conflicted
+++ resolved
@@ -1,16 +1,11 @@
-<<<<<<< HEAD
 import json
 import os
+import sys
 import unittest
+from inspect import isclass
 from pathlib import Path
 from timeit import timeit
-=======
-import sys
-import os
-import unittest
-from inspect import isclass
 from typing import Optional, Union, Type, Callable, Tuple, List
->>>>>>> 73bfd652
 from urllib.parse import urlparse
 
 import pytest
@@ -21,7 +16,7 @@
     _ASCII_TAB_OR_NEWLINE,
     _C0_CONTROL_OR_SPACE,
 )
-<<<<<<< HEAD
+from w3lib._types import StrOrBytes
 from w3lib._url import (
     _C0_CONTROL_PERCENT_ENCODE_SET,
     _domain_to_ascii,
@@ -33,10 +28,6 @@
     _SPECIAL_QUERY_PERCENT_ENCODE_SET,
     _SPECIAL_SCHEMES,
 )
-=======
-from w3lib._types import StrOrBytes
-from w3lib._url import _SPECIAL_SCHEMES
->>>>>>> 73bfd652
 from w3lib.url import (
     add_or_replace_parameter,
     add_or_replace_parameters,
@@ -688,7 +679,6 @@
     if char not in _ASCII_TAB_OR_NEWLINE
 )
 
-<<<<<<< HEAD
 SCHEME_NON_FIRST = _ASCII_ALPHANUMERIC + "+-."
 
 # Username and password characters that do not need escaping.
@@ -908,11 +898,6 @@
     ),
 )
 
-=======
-    def test_safe_url_string_quote_path(self):
-        safeurl = safe_url_string('http://google.com/"hello"', quote_path=True)
-        self.assertEqual(safeurl, "http://google.com/%22hello%22")
->>>>>>> 73bfd652
 
 def _test_safe_url_func(url, *, encoding=UNSET, output, func):
     kwargs = {}
@@ -986,11 +971,7 @@
 
 KNOWN_SAFE_URL_STRING_URL_ISSUES = {
     "",  # Invalid URL
-    *(case[0] for case in SAFE_URL_URL_STRIP_CASES),
     *(case[0] for case in SAFE_URL_URL_INVALID_SCHEME_CASES),
-    # %3A gets decoded, going from a "a:" username to a "a" username with an
-    # empty password.
-    "https://a%3A@example.com",
     # Userinfo characters that the URL living standard requires escaping (:;=)
     # are not escaped.
     f"https://{USERNAME_TO_ENCODE}:{PASSWORD_TO_ENCODE}@example.com",
@@ -1081,6 +1062,56 @@
         safeurl = safe_url_string("http://www.example.com/£", path_encoding="latin-1")
         self.assertTrue(isinstance(safeurl, str))
         self.assertEqual(safeurl, "http://www.example.com/%A3")
+        self.assertTrue(isinstance(safe_url_string(b"http://example.com/"), str))
+
+    def test_safe_url_string_remove_ascii_tab_and_newlines(self):
+        self.assertEqual(
+            safe_url_string("http://example.com/test\n.html"),
+            "http://example.com/test.html",
+        )
+        self.assertEqual(
+            safe_url_string("http://example.com/test\t.html"),
+            "http://example.com/test.html",
+        )
+        self.assertEqual(
+            safe_url_string("http://example.com/test\r.html"),
+            "http://example.com/test.html",
+        )
+        self.assertEqual(
+            safe_url_string("http://example.com/test\r.html\n"),
+            "http://example.com/test.html",
+        )
+        self.assertEqual(
+            safe_url_string("http://example.com/test\r\n.html\t"),
+            "http://example.com/test.html",
+        )
+        self.assertEqual(
+            safe_url_string("http://example.com/test\a\n.html"),
+            "http://example.com/test%07.html",
+        )
+
+    def test_safe_url_string_quote_path(self):
+        safeurl = safe_url_string('http://google.com/"hello"', quote_path=True)
+        self.assertEqual(safeurl, "http://google.com/%22hello%22")
+
+        safeurl = safe_url_string('http://google.com/"hello"', quote_path=False)
+        self.assertEqual(safeurl, 'http://google.com/"hello"')
+
+        safeurl = safe_url_string('http://google.com/"hello"')
+        self.assertEqual(safeurl, "http://google.com/%22hello%22")
+
+    def test_safe_url_string_with_query(self):
+        safeurl = safe_url_string("http://www.example.com/£?unit=µ")
+        self.assertTrue(isinstance(safeurl, str))
+        self.assertEqual(safeurl, "http://www.example.com/%C2%A3?unit=%C2%B5")
+
+        safeurl = safe_url_string("http://www.example.com/£?unit=µ", encoding="utf-8")
+        self.assertTrue(isinstance(safeurl, str))
+        self.assertEqual(safeurl, "http://www.example.com/%C2%A3?unit=%C2%B5")
+
+        safeurl = safe_url_string("http://www.example.com/£?unit=µ", encoding="latin-1")
+        self.assertTrue(isinstance(safeurl, str))
+        self.assertEqual(safeurl, "http://www.example.com/%C2%A3?unit=%B5")
 
         safeurl = safe_url_string(
             "http://www.example.com/£?unit=µ", path_encoding="latin-1"
