--- conflicted
+++ resolved
@@ -107,21 +107,6 @@
         )
 
     def test_safe_url_string_unsafe_chars(self):
-<<<<<<< HEAD
-        safeurl = safe_url_string(r"http://localhost:8001/unwise{,},|,\,^,[,],`?|=[]&[]=|")
-        self.assertEqual(safeurl, r"http://localhost:8001/unwise%7B,%7D,|,%5C,%5E,[,],%60?|=[]&[]=|")
-
-    def test_safe_url_string_quote_path(self):
-        safeurl = safe_url_string(u'http://google.com/"hello"', quote_path=True)
-        self.assertEqual(safeurl, u'http://google.com/%22hello%22')
-
-        safeurl = safe_url_string(u'http://google.com/"hello"', quote_path=False)
-        self.assertEqual(safeurl, u'http://google.com/"hello"')
-
-        safeurl = safe_url_string(u'http://google.com/"hello"')
-        self.assertEqual(safeurl, u'http://google.com/%22hello%22')
-
-=======
         safeurl = safe_url_string(
             r"http://localhost:8001/unwise{,},|,\,^,[,],`?|=[]&[]=|"
         )
@@ -138,7 +123,6 @@
 
         safeurl = safe_url_string('http://google.com/"hello"')
         self.assertEqual(safeurl, "http://google.com/%22hello%22")
->>>>>>> 97ac45b0
 
     def test_safe_url_string_with_query(self):
         safeurl = safe_url_string("http://www.example.com/£?unit=µ")
@@ -638,16 +622,6 @@
         )
 
     def test_url_query_cleaner_keep_fragments(self):
-<<<<<<< HEAD
-        self.assertEqual('product.html?id=200#foo',
-                url_query_cleaner("product.html?id=200&foo=bar&name=wired#foo",
-                                  ['id'],
-                                  keep_fragments=True))
-        self.assertEqual('product.html?id=200',
-                url_query_cleaner("product.html?id=200&foo=bar&name=wired",
-                                  ['id'],
-                                  keep_fragments=True))
-=======
         self.assertEqual(
             "product.html?id=200#foo",
             url_query_cleaner(
@@ -656,7 +630,6 @@
                 keep_fragments=True,
             ),
         )
->>>>>>> 97ac45b0
 
     def test_path_to_file_uri(self):
         if os.name == "nt":
