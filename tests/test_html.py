import unittest

from w3lib.html import (
    get_base_url,
    get_meta_refresh,
    remove_comments,
    remove_tags,
    remove_tags_with_content,
    replace_entities,
    replace_escape_chars,
    replace_tags,
    unquote_markup,
)


class RemoveEntitiesTest(unittest.TestCase):
    def test_returns_unicode(self):
        # make sure it always return uncode
        assert isinstance(replace_entities(b"no entities"), str)
        assert isinstance(replace_entities(b"Price: &pound;100!"), str)
        assert isinstance(replace_entities("no entities"), str)
        assert isinstance(replace_entities("Price: &pound;100!"), str)

    def test_regular(self):
        # regular conversions
        self.assertEqual(replace_entities("As low as &#163;100!"), "As low as \xa3100!")
        self.assertEqual(
            replace_entities(b"As low as &pound;100!"), "As low as \xa3100!"
        )
        self.assertEqual(
            replace_entities(
                "redirectTo=search&searchtext=MR0221Y&aff=buyat&affsrc=d_data&cm_mmc=buyat-_-ELECTRICAL & SEASONAL-_-MR0221Y-_-9-carat gold &frac12;oz solid crucifix pendant"
            ),
            "redirectTo=search&searchtext=MR0221Y&aff=buyat&affsrc=d_data&cm_mmc=buyat-_-ELECTRICAL & SEASONAL-_-MR0221Y-_-9-carat gold \xbdoz solid crucifix pendant",
        )

    def test_keep_entities(self):
        # keep some entities
        self.assertEqual(
            replace_entities(
                b"<b>Low &lt; High &amp; Medium &pound; six</b>", keep=["lt", "amp"]
            ),
            "<b>Low &lt; High &amp; Medium \xa3 six</b>",
        )
        self.assertEqual(
            replace_entities(
                "<b>Low &lt; High &amp; Medium &pound; six</b>", keep=["lt", "amp"]
            ),
            "<b>Low &lt; High &amp; Medium \xa3 six</b>",
        )

    def test_illegal_entities(self):
        self.assertEqual(
            replace_entities(
                "a &lt; b &illegal; c &#12345678; six", remove_illegal=False
            ),
            "a < b &illegal; c &#12345678; six",
        )
        self.assertEqual(
            replace_entities(
                "a &lt; b &illegal; c &#12345678; six", remove_illegal=True
            ),
            "a < b  c  six",
        )
        self.assertEqual(replace_entities("x&#x2264;y"), "x\u2264y")
        self.assertEqual(replace_entities("x&#157;y"), "xy")
        self.assertEqual(replace_entities("x&#157;y", remove_illegal=False), "x&#157;y")

    def test_browser_hack(self):
        # check browser hack for numeric character references in the 80-9F range
        self.assertEqual(replace_entities("x&#153;y", encoding="cp1252"), "x\u2122y")
        self.assertEqual(replace_entities("x&#x99;y", encoding="cp1252"), "x\u2122y")

    def test_missing_semicolon(self):
        for entity, result in (
            ("&lt&lt!", "<<!"),
            ("&LT!", "<!"),
            ("&#X41 ", "A "),
            ("&#x41!", "A!"),
            ("&#x41h", "Ah"),
            ("&#65!", "A!"),
            ("&#65x", "Ax"),
            ("&sup3!", "\u00B3!"),
            ("&Aacute!", "\u00C1!"),
            ("&#9731!", "\u2603!"),
            ("&#153", "\u2122"),
            ("&#x99", "\u2122"),
        ):
            self.assertEqual(replace_entities(entity, encoding="cp1252"), result)
            self.assertEqual(
                replace_entities(f"x{entity}y", encoding="cp1252"), f"x{result}y"
            )

    def test_encoding(self):
        self.assertEqual(
            replace_entities(b"x\x99&#153;&#8482;y", encoding="cp1252"),
            "x\u2122\u2122\u2122y",
        )


class ReplaceTagsTest(unittest.TestCase):
    def test_returns_unicode(self):
        # make sure it always return uncode
        assert isinstance(replace_tags(b"no entities"), str)
        assert isinstance(replace_tags("no entities"), str)

    def test_replace_tags(self):
        self.assertEqual(
            replace_tags("This text contains <a>some tag</a>"),
            "This text contains some tag",
        )
        self.assertEqual(
            replace_tags(b"This text is very im<b>port</b>ant", " "),
            "This text is very im port ant",
        )

    def test_replace_tags_multiline(self):
        self.assertEqual(
            replace_tags(b'Click <a class="one"\r\n href="url">here</a>'), "Click here"
        )


class RemoveCommentsTest(unittest.TestCase):
    def test_returns_unicode(self):
        # make sure it always return unicode
        assert isinstance(remove_comments(b"without comments"), str)
        assert isinstance(remove_comments(b"<!-- with comments -->"), str)
        assert isinstance(remove_comments("without comments"), str)
        assert isinstance(remove_comments("<!-- with comments -->"), str)

    def test_no_comments(self):
        # text without comments
        self.assertEqual(
            remove_comments("text without comments"), "text without comments"
        )

    def test_remove_comments(self):
        # text with comments
        self.assertEqual(remove_comments("<!--text with comments-->"), "")
        self.assertEqual(remove_comments("Hello<!--World-->"), "Hello")
        self.assertEqual(remove_comments("Hello<!--My\nWorld-->"), "Hello")

        self.assertEqual(
            remove_comments(b"test <!--textcoment--> whatever"), "test  whatever"
        )
        self.assertEqual(
            remove_comments(b"test <!--\ntextcoment\n--> whatever"), "test  whatever"
        )

        self.assertEqual(remove_comments(b"test <!--"), "test ")


class RemoveTagsTest(unittest.TestCase):
    def test_returns_unicode(self):
        # make sure it always return unicode
        assert isinstance(remove_tags(b"no tags"), str)
        assert isinstance(remove_tags(b"no tags", which_ones=("p",)), str)
        assert isinstance(remove_tags(b"<p>one tag</p>"), str)
        assert isinstance(remove_tags(b"<p>one tag</p>", which_ones=("p")), str)
        assert isinstance(remove_tags(b"<a>link</a>", which_ones=("b",)), str)
        assert isinstance(remove_tags("no tags"), str)
        assert isinstance(remove_tags("no tags", which_ones=("p",)), str)
        assert isinstance(remove_tags("<p>one tag</p>"), str)
        assert isinstance(remove_tags("<p>one tag</p>", which_ones=("p")), str)
        assert isinstance(remove_tags("<a>link</a>", which_ones=("b",)), str)

    def test_remove_tags_without_tags(self):
        # text without tags
        self.assertEqual(remove_tags("no tags"), "no tags")
        self.assertEqual(remove_tags("no tags", which_ones=("p", "b")), "no tags")

    def test_remove_tags(self):
        # text with tags
        self.assertEqual(remove_tags("<p>one p tag</p>"), "one p tag")
        self.assertEqual(
            remove_tags("<p>one p tag</p>", which_ones=("b",)), "<p>one p tag</p>"
        )

        self.assertEqual(
            remove_tags(
                "<b>not will removed</b><i>i will removed</i>", which_ones=("i",)
            ),
            "<b>not will removed</b>i will removed",
        )

    def test_remove_tags_with_attributes(self):
        # text with tags and attributes
        self.assertEqual(
            remove_tags('<p align="center" class="one">texty</p>'), "texty"
        )
        self.assertEqual(
            remove_tags('<p align="center" class="one">texty</p>', which_ones=("b",)),
            '<p align="center" class="one">texty</p>',
        )

    def test_remove_empty_tags(self):
        # text with empty tags
        self.assertEqual(remove_tags("a<br />b<br/>c"), "abc")
        self.assertEqual(remove_tags("a<br />b<br/>c", which_ones=("br",)), "abc")

    def test_keep_argument(self):
        self.assertEqual(
            remove_tags("<p>a<br />b<br/>c</p>", keep=("br",)), "a<br />b<br/>c"
        )
        self.assertEqual(
            remove_tags("<p>a<br />b<br/>c</p>", keep=("p",)), "<p>abc</p>"
        )
        self.assertEqual(
            remove_tags("<p>a<br />b<br/>c</p>", keep=("p", "br", "div")),
            "<p>a<br />b<br/>c</p>",
        )

    def test_uppercase_tags(self):
        self.assertEqual(
            remove_tags(
                "<foo></foo><bar></bar><baz/>", which_ones=("Foo", "BAR", "baZ")
            ),
            "",
        )
        self.assertEqual(
            remove_tags(
                "<FOO></foO><BaR></bAr><BAZ/>", which_ones=("foo", "bar", "baz")
            ),
            "",
        )


class RemoveTagsWithContentTest(unittest.TestCase):
    def test_returns_unicode(self):
        # make sure it always return unicode
        assert isinstance(remove_tags_with_content(b"no tags"), str)
        assert isinstance(remove_tags_with_content(b"no tags", which_ones=("p",)), str)
        assert isinstance(
            remove_tags_with_content(b"<p>one tag</p>", which_ones=("p",)), str
        )
        assert isinstance(
            remove_tags_with_content(b"<a>link</a>", which_ones=("b",)), str
        )
        assert isinstance(remove_tags_with_content("no tags"), str)
        assert isinstance(remove_tags_with_content("no tags", which_ones=("p",)), str)
        assert isinstance(
            remove_tags_with_content("<p>one tag</p>", which_ones=("p",)), str
        )
        assert isinstance(
            remove_tags_with_content("<a>link</a>", which_ones=("b",)), str
        )

    def test_without_tags(self):
        # text without tags
        self.assertEqual(remove_tags_with_content("no tags"), "no tags")
        self.assertEqual(
            remove_tags_with_content("no tags", which_ones=("p", "b")), "no tags"
        )

    def test_with_tags(self):
        # text with tags
        self.assertEqual(
            remove_tags_with_content("<p>one p tag</p>"), "<p>one p tag</p>"
        )
        self.assertEqual(
            remove_tags_with_content("<p>one p tag</p>", which_ones=("p",)), ""
        )

        self.assertEqual(
            remove_tags_with_content(
                "<b>not will removed</b><i>i will removed</i>", which_ones=("i",)
            ),
            "<b>not will removed</b>",
        )

    def test_empty_tags(self):
        # text with empty tags
        self.assertEqual(
            remove_tags_with_content("<br/>a<br />", which_ones=("br",)), "a"
        )

    def test_tags_with_shared_prefix(self):
        # https://github.com/scrapy/w3lib/issues/114
        self.assertEqual(
            remove_tags_with_content("<span></span><s></s>", which_ones=("s",)),
            "<span></span>",
        )


class ReplaceEscapeCharsTest(unittest.TestCase):
    def test_returns_unicode(self):
        # make sure it always return unicode
        assert isinstance(replace_escape_chars(b"no ec"), str)
        assert isinstance(replace_escape_chars(b"no ec", replace_by="str"), str)
        assert isinstance(replace_escape_chars(b"no ec", replace_by="str"), str)
        assert isinstance(replace_escape_chars(b"no ec", which_ones=("\n", "\t")), str)
        assert isinstance(replace_escape_chars("no ec"), str)
        assert isinstance(replace_escape_chars("no ec", replace_by="str"), str)
        assert isinstance(replace_escape_chars("no ec", which_ones=("\n", "\t")), str)

    def test_without_escape_chars(self):
        # text without escape chars
        self.assertEqual(replace_escape_chars("no ec"), "no ec")
        self.assertEqual(replace_escape_chars("no ec", which_ones=("\n",)), "no ec")

    def test_with_escape_chars(self):
        # text with escape chars
        self.assertEqual(replace_escape_chars("escape\n\n"), "escape")
        self.assertEqual(
            replace_escape_chars("escape\n", which_ones=("\t",)), "escape\n"
        )
        self.assertEqual(
            replace_escape_chars("escape\tchars\n", which_ones=("\t",)), "escapechars\n"
        )
        self.assertEqual(
            replace_escape_chars("escape\tchars\n", replace_by=" "), "escape chars "
        )
        self.assertEqual(
            replace_escape_chars("escape\tchars\n", replace_by="\xa3"),
            "escape\xa3chars\xa3",
        )
        self.assertEqual(
            replace_escape_chars("escape\tchars\n", replace_by=b"\xc2\xa3"),
            "escape\xa3chars\xa3",
        )


class UnquoteMarkupTest(unittest.TestCase):

    sample_txt1 = """<node1>hi, this is sample text with entities: &amp; &copy;
<![CDATA[although this is inside a cdata! &amp; &quot;]]></node1>"""
    sample_txt2 = (
        "<node2>blah&amp;blah<![CDATA[blahblahblah!&pound;]]>moreblah&lt;&gt;</node2>"
    )
    sample_txt3 = "something&pound;&amp;more<node3><![CDATA[things, stuff, and such]]>what&quot;ever</node3><node4"

    def test_returns_unicode(self):
        # make sure it always return unicode
        assert isinstance(unquote_markup(self.sample_txt1.encode("latin-1")), str)
        assert isinstance(unquote_markup(self.sample_txt2), str)

    def test_unquote_markup(self):
        self.assertEqual(
            unquote_markup(self.sample_txt1),
            """<node1>hi, this is sample text with entities: & \xa9
although this is inside a cdata! &amp; &quot;</node1>""",
        )

        self.assertEqual(
            unquote_markup(self.sample_txt2),
            "<node2>blah&blahblahblahblah!&pound;moreblah<></node2>",
        )

        self.assertEqual(
            unquote_markup(self.sample_txt1 + self.sample_txt2),
            """<node1>hi, this is sample text with entities: & \xa9
although this is inside a cdata! &amp; &quot;</node1><node2>blah&blahblahblahblah!&pound;moreblah<></node2>""",
        )

        self.assertEqual(
            unquote_markup(self.sample_txt3),
            'something\xa3&more<node3>things, stuff, and suchwhat"ever</node3><node4',
        )


class GetBaseUrlTest(unittest.TestCase):
    def test_get_base_url(self):
        baseurl = "https://example.org"

        text = """\
            <html>\
            <head><title>Dummy</title><base href='http://example.org/something' /></head>\
            <body>blahablsdfsal&amp;</body>\
            </html>"""
<<<<<<< HEAD
        self.assertEqual(get_base_url(text, baseurl), 'http://example.org/something')
        self.assertEqual(get_base_url(text, baseurl.encode('ascii')), 'http://example.org/something')

    def test_base_url_in_comment(self):
        self.assertEqual(get_base_url('''<!-- <base href="http://example.com/"/> -->'''), '')
=======
        self.assertEqual(get_base_url(text, baseurl), "http://example.org/something")
        self.assertEqual(
            get_base_url(text, baseurl.encode("ascii")), "http://example.org/something"
        )
>>>>>>> 8e19741b

    def test_relative_url_with_absolute_path(self):
        baseurl = "https://example.org"
        text = """\
            <html>\
            <head><title>Dummy</title><base href='/absolutepath' /></head>\
            <body>blahablsdfsal&amp;</body>\
            </html>"""
        self.assertEqual(
            get_base_url(text, baseurl), "https://example.org/absolutepath"
        )

    def test_no_scheme_url(self):
        baseurl = "https://example.org"
        text = b"""\
            <html>\
            <head><title>Dummy</title><base href='//noscheme.com/path' /></head>\
            <body>blahablsdfsal&amp;</body>\
            </html>"""
        self.assertEqual(get_base_url(text, baseurl), "https://noscheme.com/path")

    def test_attributes_before_href(self):
        baseurl = "https://example.org"

        text = """\
            <html>\
            <head><title>Dummy</title><base id='my_base_tag' href='http://example.org/something' /></head>\
            <body>blahablsdfsal&amp;</body>\
            </html>"""
        self.assertEqual(get_base_url(text, baseurl), "http://example.org/something")

    def test_tag_name(self):
        baseurl = "https://example.org"

        text = """\
            <html>\
            <head><title>Dummy</title><basefoo href='http://example.org/something' /></head>\
            <body>blahablsdfsal&amp;</body>\
            </html>"""
        self.assertEqual(get_base_url(text, baseurl), "https://example.org")

    def test_get_base_url_utf8(self):
        baseurl = "https://example.org"

        text = """
            <html>
            <head><title>Dummy</title><base href='http://example.org/snowman\u2368' /></head>
            <body>blahablsdfsal&amp;</body>
            </html>"""
        self.assertEqual(
            get_base_url(text, baseurl), "http://example.org/snowman%E2%8D%A8"
        )

    def test_get_base_url_latin1(self):
        # page encoding does not affect URL path encoding before percent-escaping
        # we should still use UTF-8 by default
        baseurl = "https://example.org"

        text = """
            <html>
            <head><title>Dummy</title><base href='http://example.org/sterling\u00a3' /></head>
            <body>blahablsdfsal&amp;</body>
            </html>"""
        self.assertEqual(
            get_base_url(text, baseurl, encoding="latin-1"),
            "http://example.org/sterling%C2%A3",
        )

    def test_get_base_url_latin1_percent(self):
        # non-UTF-8 percent-encoded characters sequence are left untouched
        baseurl = "https://example.org"

        text = """
            <html>
            <head><title>Dummy</title><base href='http://example.org/sterling%a3' /></head>
            <body>blahablsdfsal&amp;</body>
            </html>"""
        self.assertEqual(get_base_url(text, baseurl), "http://example.org/sterling%a3")


class GetMetaRefreshTest(unittest.TestCase):
    def test_get_meta_refresh(self):
        baseurl = "http://example.org"
        body = """
            <html>
            <head><title>Dummy</title><meta http-equiv="refresh" content="5;url=http://example.org/newpage" /></head>
            <body>blahablsdfsal&amp;</body>
            </html>"""
        self.assertEqual(
            get_meta_refresh(body, baseurl), (5, "http://example.org/newpage")
        )

    def test_without_url(self):
        # refresh without url should return (None, None)
        baseurl = "http://example.org"
        body = """<meta http-equiv="refresh" content="5" />"""
        self.assertEqual(get_meta_refresh(body, baseurl), (None, None))

        body = """<meta http-equiv="refresh" content="5;
            url=http://example.org/newpage" /></head>"""
        self.assertEqual(
            get_meta_refresh(body, baseurl), (5, "http://example.org/newpage")
        )

    def test_multiline(self):
        # meta refresh in multiple lines
        baseurl = "http://example.org"
        body = """<html><head>
               <META
               HTTP-EQUIV="Refresh"
               CONTENT="1; URL=http://example.org/newpage">"""
        self.assertEqual(
            get_meta_refresh(body, baseurl), (1, "http://example.org/newpage")
        )

    def test_entities_in_redirect_url(self):
        # entities in the redirect url
        baseurl = "http://example.org"
        body = """<meta http-equiv="refresh" content="3; url=&#39;http://www.example.com/other&#39;">"""
        self.assertEqual(
            get_meta_refresh(body, baseurl), (3, "http://www.example.com/other")
        )

    def test_relative_redirects(self):
        # relative redirects
        baseurl = "http://example.com/page/this.html"
        body = """<meta http-equiv="refresh" content="3; url=other.html">"""
        self.assertEqual(
            get_meta_refresh(body, baseurl), (3, "http://example.com/page/other.html")
        )

    def test_nonascii_url_utf8(self):
        # non-ascii chars in the url (utf8 - default)
        baseurl = "http://example.com"
        body = b"""<meta http-equiv="refresh" content="3; url=http://example.com/to\xc2\xa3">"""
        self.assertEqual(
            get_meta_refresh(body, baseurl), (3, "http://example.com/to%C2%A3")
        )

    def test_nonascii_url_latin1(self):
        # non-ascii chars in the url path (latin1)
        # should end up UTF-8 encoded anyway
        baseurl = "http://example.com"
        body = b"""<meta http-equiv="refresh" content="3; url=http://example.com/to\xa3">"""
        self.assertEqual(
            get_meta_refresh(body, baseurl, "latin1"),
            (3, "http://example.com/to%C2%A3"),
        )

    def test_nonascii_url_latin1_query(self):
        # non-ascii chars in the url path and query (latin1)
        # only query part should be kept latin1 encoded before percent escaping
        baseurl = "http://example.com"
        body = b"""<meta http-equiv="refresh" content="3; url=http://example.com/to\xa3?unit=\xb5">"""
        self.assertEqual(
            get_meta_refresh(body, baseurl, "latin1"),
            (3, "http://example.com/to%C2%A3?unit=%B5"),
        )

    def test_commented_meta_refresh(self):
        # html commented meta refresh header must not directed
        baseurl = "http://example.com"
        body = """<!--<meta http-equiv="refresh" content="3; url=http://example.com/">-->"""
        self.assertEqual(get_meta_refresh(body, baseurl), (None, None))

    def test_html_comments_with_uncommented_meta_refresh(self):
        # html comments must not interfere with uncommented meta refresh header
        baseurl = "http://example.com"
        body = """<!-- commented --><meta http-equiv="refresh" content="3; url=http://example.com/">-->"""
        self.assertEqual(get_meta_refresh(body, baseurl), (3, "http://example.com/"))

    def test_float_refresh_intervals(self):
        # float refresh intervals
        baseurl = "http://example.com"
        body = """<meta http-equiv="refresh" content=".1;URL=index.html" />"""
        self.assertEqual(
            get_meta_refresh(body, baseurl), (0.1, "http://example.com/index.html")
        )

        body = """<meta http-equiv="refresh" content="3.1;URL=index.html" />"""
        self.assertEqual(
            get_meta_refresh(body, baseurl), (3.1, "http://example.com/index.html")
        )

    def test_tag_name(self):
        baseurl = "http://example.org"
        body = """
            <html>
            <head><title>Dummy</title><metafoo http-equiv="refresh" content="5;url=http://example.org/newpage" /></head>
            <body>blahablsdfsal&amp;</body>
            </html>"""
        self.assertEqual(get_meta_refresh(body, baseurl), (None, None))

    def test_leading_newline_in_url(self):
        baseurl = "http://example.org"
        body = """
        <html>
        <head><title>Dummy</title><meta http-equiv="refresh" content="0; URL=
http://www.example.org/index.php" />
        </head>
        </html>"""
        self.assertEqual(
            get_meta_refresh(body, baseurl), (0.0, "http://www.example.org/index.php")
        )

    def test_inside_noscript(self):
        baseurl = "http://example.org"
        body = """
            <html>
            <head><noscript><meta http-equiv="refresh" content="0;url=http://example.org/javascript_required" /></noscript></head>
            </html>"""
        self.assertEqual(get_meta_refresh(body, baseurl), (None, None))
        self.assertEqual(
            get_meta_refresh(body, baseurl, ignore_tags=()),
            (0.0, "http://example.org/javascript_required"),
        )

    def test_inside_script(self):
        baseurl = "http://example.org"
        body = """
            <html>
            <head><script>if(!foobar()){ $('<meta http-equiv="refresh" content="0;url=http://example.org/foobar_required" />').appendTo('body'); }</script></head>
            </html>"""
        self.assertEqual(get_meta_refresh(body, baseurl), (None, None))
        self.assertEqual(
            get_meta_refresh(body, baseurl, ignore_tags=()),
            (0.0, "http://example.org/foobar_required"),
        )

    def test_redirections_in_different_ordering__in_meta_tag(self):
        baseurl = "http://localhost:8000"
        url1 = '<html><head><meta http-equiv="refresh" content="0;url=dummy.html"></head></html>'
        url2 = '<html><head><meta content="0;url=dummy.html" http-equiv="refresh"></head></html>'
        self.assertEqual(
            get_meta_refresh(url1, baseurl), (0.0, "http://localhost:8000/dummy.html")
        )
        self.assertEqual(
            get_meta_refresh(url2, baseurl), (0.0, "http://localhost:8000/dummy.html")
        )<|MERGE_RESOLUTION|>--- conflicted
+++ resolved
@@ -367,18 +367,14 @@
             <head><title>Dummy</title><base href='http://example.org/something' /></head>\
             <body>blahablsdfsal&amp;</body>\
             </html>"""
-<<<<<<< HEAD
-        self.assertEqual(get_base_url(text, baseurl), 'http://example.org/something')
-        self.assertEqual(get_base_url(text, baseurl.encode('ascii')), 'http://example.org/something')
+        self.assertEqual(get_base_url(text, baseurl), "http://example.org/something")
+        self.assertEqual(
+            get_base_url(text, baseurl.encode("ascii")), "http://example.org/something"
+        )
 
     def test_base_url_in_comment(self):
         self.assertEqual(get_base_url('''<!-- <base href="http://example.com/"/> -->'''), '')
-=======
-        self.assertEqual(get_base_url(text, baseurl), "http://example.org/something")
-        self.assertEqual(
-            get_base_url(text, baseurl.encode("ascii")), "http://example.org/something"
-        )
->>>>>>> 8e19741b
+
 
     def test_relative_url_with_absolute_path(self):
         baseurl = "https://example.org"
